--- conflicted
+++ resolved
@@ -308,8 +308,14 @@
 # Git-LFS
 #
 
-<<<<<<< HEAD
-set(GIT_LFS_MAKE_TARGET "bin/git-lfs${CMAKE_EXECUTABLE_SUFFIX}")
+set(GIT_LFS_OUTPUT "bin/git-lfs${CMAKE_EXECUTABLE_SUFFIX}")
+if(WIN32)
+  set(GIT_LFS_BUILD
+      go build "-ldflags=\"-s -w -X 'github.com/git-lfs/git-lfs/v3/config.Vendor=Kart'\"" -trimpath
+      -o ${GIT_LFS_OUTPUT})
+else()
+  set(GIT_LFS_BUILD make VENDOR=Kart ${GIT_LFS_OUTPUT})
+endif()
 ExternalProject_Add(
   git-lfs
   GIT_REPOSITORY https://github.com/git-lfs/git-lfs
@@ -318,36 +324,9 @@
   BUILD_IN_SOURCE ON
   EXCLUDE_FROM_ALL ON
   CONFIGURE_COMMAND ""
-  BUILD_COMMAND make "VENDOR=Kart" ${GIT_LFS_MAKE_TARGET}
+  BUILD_COMMAND ${GIT_LFS_BUILD}
   INSTALL_COMMAND "")
-set(GIT_LFS_EXECUTABLE "git-lfs-prefix/src/git-lfs/${GIT_LFS_MAKE_TARGET}")
-=======
-if(WIN32)
-  # TODO - remove some repetition here.
-  ExternalProject_Add(
-    git-lfs
-    GIT_REPOSITORY https://github.com/git-lfs/git-lfs
-    GIT_TAG main
-    GIT_SHALLOW ON
-    BUILD_IN_SOURCE ON
-    EXCLUDE_FROM_ALL ON
-    CONFIGURE_COMMAND ""
-    BUILD_COMMAND go build -trimpath -o ./bin/git-lfs.exe
-    INSTALL_COMMAND "")
-else()
-  ExternalProject_Add(
-    git-lfs
-    GIT_REPOSITORY https://github.com/git-lfs/git-lfs
-    GIT_TAG main
-    GIT_SHALLOW ON
-    BUILD_IN_SOURCE ON
-    EXCLUDE_FROM_ALL ON
-    CONFIGURE_COMMAND ""
-    BUILD_COMMAND make "VERSION=v3.2.0-46-gc6497f8b"
-    INSTALL_COMMAND "")
-endif()
-set(GIT_LFS_EXECUTABLE "git-lfs-prefix/src/git-lfs/bin/git-lfs${CMAKE_EXECUTABLE_SUFFIX}")
->>>>>>> 7735fa1a
+set(GIT_LFS_EXECUTABLE "git-lfs-prefix/src/git-lfs/${GIT_LFS_OUTPUT}")
 list(APPEND BIN_LIST "${GIT_LFS_EXECUTABLE}")
 
 #
