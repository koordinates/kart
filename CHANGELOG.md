# Kart changelog

Please note that compatibility for 0.x releases (software or repositories) isn't guaranteed. Kart is evolving quickly and things will change. However, we aim to provide the means to upgrade existing repositories between 0.x versions and to 1.0.

_When adding new entries to the changelog, please include issue/PR numbers wherever possible._

## 0.14.3 (UNRELEASED)

- Native Apple Silicon builds are now available for macOS 12 and newer. [#927](https://github.com/koordinates/kart/pull/927)
- Adds support for disabling the working-copy checkout of specific datasets using the commands `kart import DATASET --no-checkout` or `kart checkout --not-dataset=DATASET`, and re-enabling it using `kart checkout --dataset=DATASET`. [#926](https://github.com/koordinates/kart/pull/926)
- Adds information on referencing and citing Kart to `CITATION`. [#914](https://github.com/koordinates/kart/pull/914)
- Fixes a bug where Kart would misidentify a non-Kart repo as a Kart V1 repo in some circumstances. [#918](https://github.com/koordinates/kart/issues/918)
- Improve schema extraction for point cloud datasets. [#924](https://github.com/koordinates/kart/issues/924)
<<<<<<< HEAD
- Now using Python 3.11 to build Kart, and vendored dependencies have been updated to newer versions. [#933](https://github.com/koordinates/kart/pull/933)
=======
- Some tweaks to `--dry-run` output of Kart LFS commands. [#932](https://github.com/koordinates/kart/pull/932)
>>>>>>> bb753cf2

## 0.14.2

- Fixes a bug where the GPKG application ID is not being written in GPKG working copies - other software reading the GPKG may be confused by this. [#902](https://github.com/koordinates/kart/issues/902)
- Fixes a bug where points could shift by small amounts while importing point-clouds if the tiles were converted to COPC. [PDAL#4180](https://github.com/PDAL/PDAL/pull/4180)

## 0.14.1

- Fixes a bug where Git subprocesses (such as git clone) don't prompt the user for credentials or to resolve SSH issues on Windows. [#852](https://github.com/koordinates/kart/issues/852)
- Better protection against XSS in the HTML diff viewer. [#884](https://github.com/koordinates/kart/pull/884)
- Speed-up: greatly reduces the time taken to update the index file after checking out LFS tiles to the working copy. [#880](https://github.com/koordinates/kart/pull/880)
- Adds `--with-dataset-types` option to `kart data ls` command (and deprecates `kart data version`). [#892](https://github.com/koordinates/kart/issues/892)
- Use `journal_mode = WAL` in annotations.db sqlite database. [#898](https://github.com/koordinates/kart/pull/898)
- Slightly modifies the GPKG working copy format to avoid an incompatiblity with [Global Mapper](https://www.bluemarblegeo.com/global-mapper/). [#899](https://github.com/koordinates/kart/issues/899)

## 0.14.0

### Major changes

- First and foremost: raster datasets! Kart now supports raster datasets, which track changes to a set of GeoTIFF files. To get started, see
 [Raster Datasets](https://docs.kartproject.org/en/latest/pages/raster_datasets.html) [#794](https://github.com/koordinates/kart/issues/794)

### Other changes

- Fixes a bug where SIGINT (Ctrl+C) wasn't terminating Kart when using helper mode, affects macOS and Linux. [#869](https://github.com/koordinates/kart/pull/869)
- Fixes a bug where reflink wasn't working on macOS, leading to larger size on disk for point cloud datasets. [#876](https://github.com/koordinates/kart/issues/876)

## 0.13.0

### Major fix: Corruption of Postgres NUMERIC values

⚠️ This release fixes a bug causing corruption of NUMERIC fields when read from Postgres databases. [#863](https://github.com/koordinates/kart/issues/863)

If your repositories use the NUMERIC or NUMERIC(a,b) types and were imported/committed from a Postgres source or working copy, you may have lost data.

Specifically, any numeric values with a scale of zero (no digits after the decimal point) were affected. If the only numerics in your repositories were defined with a scale greater than zero, no data corruption should have occured.

For example, a value of 100 in a postgres database with the type NUMERIC(10, 0) or NUMERIC would have been imported as 1 - losing its trailing zeroes.

However, a value of 100.0 in a field declared as NUMERIC(10, 1) would not have been affected.

Other data types (integer, floating-point etc) are not affected, and repos sourced from other SQL databases (Geopackage, MSSQL, MySQL) were not affected.

### Other changes

- Allow kart to import non-spatial tables from PostgreSQL databases which don't have postGIS extension installed. [#728](https://github.com/koordinates/kart/issues/728)
- PostgreSQL working copy no longer requires PostGIS for aspatial datasets. [#729](https://github.com/koordinates/kart/issues/729)
- Fixes a bug where the current spatial filter isn't stored in the filesystem working copy, affecting the spatial filtering of point cloud datasets. [#833](https://github.com/koordinates/kart/pull/833)
- Fixes pthread_key leaks in a long running Kart process due to repeated loading and unloading of mod_spatialite. [#838](https://github.com/koordinates/kart/pull/838)
- Fixes a bug where features are written to the working copy without their CRS identifier during `kart resolve`. [#840](https://github.com/koordinates/kart/issues/840)
- Drop CI testing of amazonlinux:2, replace with amazonlinux:2023. [#838](https://github.com/koordinates/kart/pull/838)
- Point clouds (or rasters): during import, require the user to choose if they want to make a "cloud-optimized" dataset or a "preserve-format" dataset. [#842](https://github.com/koordinates/kart/issues/842)
- Point clouds (or rasters): require `--no-convert-to-dataset-format` to add new tiles to a dataset that can be committed as-is but only if the dataset's format is changed. Note `--convert-to-dataset-format` works as before. [#842](https://github.com/koordinates/kart/issues/842)
- Allow kart to check out attached files into the file-based working copy.
- Fixes a bug where tab-completion wasn't working with helper mode, affects macOS and Linux. [#851](https://github.com/koordinates/kart/pull/851)
- Fixes a bug where git-lfs (and potentially other subprocesses) wasn't working reliably with helper mode, affects macOS and Linux. [#853](https://github.com/koordinates/kart/issues/853)
- `import` now informs the user to use `add-dataset` instead if they try to import a table that is already inside the working copy. [#249](https://github.com/koordinates/kart/issues/249)
- Fixes a bug where datasets with no CRS couldn't be checked out into a Geopackage working copy. [#855](https://github.com/koordinates/kart/issues/855)
- Upgrade libgit2 to v1.6.4, pygit2 to v1.12.1 (plus Kart-specific changes). [#868](https://github.com/koordinates/kart/pull/868)

## 0.12.3

- Fix the issue where re-importing the same shapefile with `--replace-existing` would show spurious schema changes (and therefore row changes). [#791](https://github.com/koordinates/kart/issues/791)
- Added support for committing new layers to a kart repository with `add-dataset` and the table name. [#249](https://github.com/koordinates/kart/issues/249)
- Switched the crs84Extent field for point-cloud tiles to store a 4-point-polygons (instead of an axis-aligned envelope). [#809](https://github.com/koordinates/kart/pull/809)
- Improved progress reporting when importing tiles, in line with working copy checkout.
- Added support for `--diff-format` option under `kart show` command to display different level of detail depending on the user's needs.  [#721](https://github.com/koordinates/kart/issues/721)
- Allow for automatically resolving primary key conflicts during a merge using `kart resolve --renumber=(ours|theirs)` [#814](https://github.com/koordinates/kart/issues/814)
- Improved tile import performance for point-cloud (and eventually raster) by making it multithreaded. [#818](https://github.com/koordinates/kart/pull/818)
- Fixed a bug where Kart would require `user.name` and `user.email` to be set, even when `GIT_AUTHOR_EMAIL` and similar variables were set in the environment. [#812](https://github.com/koordinates/kart/issues/812)
- Update native dependencies. [#820](https://github.com/koordinates/kart/pull/820)
- Drop CI testing of Debian Stretch/oldoldstable. [#820](https://github.com/koordinates/kart/pull/820)

## 0.12.2

- Fix for issue with launching an editor while using helper mode, affects macOS and Linux. [#788](https://github.com/koordinates/kart/issues/788)
- Added support for `--list-untracked-tables` option under `kart status` command to list the tables/datasets that are added to the repository but are not tracked by Kart.

## 0.12.1

- Modified `point-cloud-import --replace-existing` to reuse previously imported tiles, rather than reimport them, if tiles that have already been imported are imported again - potentially saving time and disk space. Note that `point-cloud-import --update-existing` already had this optimization. [#783](https://github.com/koordinates/kart/pull/783)
- Reintroduced support for `log --graph`. [#784](https://github.com/koordinates/kart/pull/784)
- Added checks to various commands to ensure user.name and user.email have been configured (ie to `kart merge`), to bring them in line with `kart commit` behaviour. [#785](https://github.com/koordinates/kart/pull/785)

## 0.12.0

### Major changes

- First and foremost: point cloud datasets! Kart now supports point cloud datasets which track changes to a set of LAS files. This required the addition of a file-system working copy (as opposed to the existing database working copy types), and integrating Git LFS to store the large files. To get started with point cloud datasets, see
 [Point Cloud Datasets](https://docs.kartproject.org/en/latest/pages/pointcloud_datasets.html) [#565](https://github.com/koordinates/kart/issues/565)

### Other changes

- Install tab completion using `kart install tab-completion` instead of `kart config --install-tab-completion`. [#701](https://github.com/koordinates/kart/issues/701)
- "Primary key conflicts" - conflicts caused by reusing a primary key which is already assigned to a feature outside the spatial filter - are renamed to "spatial filter conflicts" for future proofing with other dataset types. Consequently, commit option `--allow-pk-conflicts` is renamed to `--allow-spatial-filter-conflicts`.
- Support shell detection for tab completion installation when running in helper mode. [#704](https://github.com/koordinates/kart/pull/704)
- Bugfix: directing geojson diff output to the console didn't work in a multi-dataset repo, even if only one dataset had changed. [#702](https://github.com/koordinates/kart/issues/702)
- Improve argument parsing for `kart diff` and `kart show`. [#706](https://github.com/koordinates/kart/issues/706)
- Bugfix: don't allow `kart merge` to fast-forward if the user specifies a merge message. [#705](https://github.com/koordinates/kart/issues/705)
- `diff`, `show`, `create-patch` and `apply` now handle attached files (as could already be created using `kart commit-files`) [#583](https://github.com/koordinates/kart/issues/583)
- `metadata.xml` is now consistently treated as an attached file, rather than as a hidden "meta item". [#583](https://github.com/koordinates/kart/issues/583)
- `apply` and `meta set` now support `--amend` to amend an existing commit
- Bugfix: don't allow `kart diff` to diff to/from HEAD if HEAD does not yet point to a commit.
- Improved progress reporting during working-copy checkout. [#738](https://github.com/koordinates/kart/pull/738)
- Support for changing the primary key column of an existing dataset. [#238](https://github.com/koordinates/kart/issues/238)
- Help for the user get the working copy back into a valid state if a crash or similar causes it to become out of sync with the Kart repo. [#751](https://github.com/koordinates/kart/pull/751)
- Enable the background CLI helper on Linux & macOS in CI builds. The helper improves CLI performance significantly. [#776](https://github.com/koordinates/kart/pull/776)
- Dropped support for a variety of `kart log` options that were previously being forwarded to Git. [#508](https://github.com/koordinates/kart/issues/508)

## 0.11.5

### Major changes

- Tab completion. Run `kart config --install-tab-completion=auto` to install. Supports Windows cmd, Windows PowerShell, macOS and Linux. [#643](https://github.com/koordinates/kart/issues/643)
- Add `kart helper` which starts a long running process to reduce the overhead of Python startup.

### Other changes

- Add man-style pagers instead of click's default help page on `kart <command> --help`. [#643](https://github.com/koordinates/kart/issues/643)
- Changed format of feature IDs in GeoJSON output to be more informative and consistent. [#135](https://github.com/koordinates/kart/issues/135)
- Fixed primary key issues for shapefile import - now generates an `auto_pk` by default, but uses an existing field if specified (doesn't use the FID). [#646](https://github.com/koordinates/kart/pull/646)
- Add `--with-dataset-types` option to `kart meta get` which is informative now that there is more than one type of dataset. [#649](https://github.com/koordinates/kart/pull/649)
- Support `kart diff COMMIT1 COMMIT2` as an alternative to typing `kart diff COMMIT1...COMMIT2` [#666](https://github.com/koordinates/kart/issues/666)
- Add `kart helper` which starts a long running process to reduce the overhead of Python startup.
- the `--num-processes` option to `init` and `import` commands is now deprecated and does nothing. In most situations it offered no performance gain. [#692](https://github.com/koordinates/kart/issues/692)
- Honour symlinks for shared libraries rather than including copies created by PyInstaller. [#691](https://github.com/koordinates/kart/issues/691)
- Strip shared libraries on Linux to reduce package size. [#691](https://github.com/koordinates/kart/issues/691)

## 0.11.3

- Added support for `--output` option to `kart conflicts`. [#135](https://github.com/koordinates/kart/issues/135)
- Bugfix: Better error message on using `kart conflicts -ogeojson` for `meta-item` conflicts. [#515](https://github.com/koordinates/kart/issues/515)
- Removed the older `upgrade-to-tidy` and `upgrade-to-kart` features which were only relevant to Sno (predecessor of Kart). [#585](https://github.com/koordinates/kart/issues/585)
- Added support for `--decorate` and `--no-decorate` in `kart log`. [#586](https://github.com/koordinates/kart/issues/586)
- Bugfix: Fixed a bug where creating a MSSQL working copy fails when there are large (~10KB) geometries. [#617](https://github.com/koordinates/kart/issues/617)
- Bugfix: Fixed `kart diff <commit-id>` for a commit containing a dataset that has since been deleted using `kart data rm`. [#611](https://github.com/koordinates/kart/issues/611)
- Add `ext-run` to provide an execution environment for prototyping ideas/extensions.
- Added more context about datasets to JSONL diffs. [#624](https://github.com/koordinates/kart/pull/624)
- Fix `kart branch -o json` when branch HEAD is unborn or repo is empty - this would either fail outright or report that HEAD is on branch "null" which is not exactly true. [#637](https://github.com/koordinates/kart/issues/637)

## 0.11.1

- Improve performance when creating a working copy in a spatially filtered repository (this was previously slower than in a non-filtered repository; now it is much faster) [#561](https://github.com/koordinates/kart/issues/561)
- Added Sphinx [documentation](https://docs.kartproject.org/en/latest/), built from the `docs` directory. [#220](https://github.com/koordinates/kart/issues/220)

## 0.11.0

### Major changes

Support for spatial filters - the spatial filter can be updated during an `init`, `clone` or `checkout` by supplying the option `--spatial-filter=CRS;GEOMETRY` where CRS is a string such as `EPSG:4326` and GEOMETRY is a polygon or multigon specified using WKT or hex-encoded WKB. When a spatial filter is set, the working copy will only contain features that intersect the spatial filter, and changes that happened outside the working copy are not shown to the user unless specifically required. Starting with Kart 0.11.0, only the features that are inside the specified spatial filter are downloaded during a clone. [Spatial filter docs](https://docs.kartproject.org/en/latest/pages/command_reference.html#spatial-filtering) | [#456](https://github.com/koordinates/kart/issues/456)

### Other changes

- Expanded `--output-format`/`-o` to accept format specifiers; e.g. `-o json:compact`. `kart log` now accepts text formatstrings, e.g. `-o text:%H` [#544](https://github.com/koordinates/kart/issues/544)
- Deprecated `--json-style` in favour of `-o json:{style}`
- diff: Added `--add-feature-count-estimate=<accuracy>` to `json-lines` diffs. This lazily inserts an estimate of the total number of features into the output stream. [#543](https://github.com/koordinates/kart/issues/543)
- Bugfix: fixed errors with Postgres working copies when one or more datasets have no CRS defined. [#529](https://github.com/koordinates/kart/issues/529)
- Bugfix: better error message when `kart import` fails due to multiple XML metadata files for a single dataset, which Kart does not support [#547](https://github.com/koordinates/kart/issues/547)
- When there are two pieces of XML metadata for a single dataset, but one is simply a `GDALMultiDomainMetadata` wrapping the other, the wrapped version is ignored. [#547](https://github.com/koordinates/kart/issues/547)
- Bugfix: fixed a bug preventing `checkout -b NEW_BRANCH HEAD^` and similar commands from working
- Bugfix: fixed a bug where `kart merge` would fail in a shallow clone, in certain circumstances. [#555](https://github.com/koordinates/kart/issues/555)

## 0.10.8

- More advanced filters for `log`, `diff` and `commit`: All of these now work:
  - Wildcard (`*`) filters for dataset names, e.g. `kart diff -- *parcel*:meta:schema.json` will show only schema changes for all datasets with `parcel` in their names. `*` by itself matches all datasets. [#532](https://github.com/koordinates/kart/issues/532)
  - You can now output the history of individual features: `kart log -- <dataset-name>:feature:<feature-primary-key>`. [#496](https://github.com/koordinates/kart/issues/496)
- `kart clone` now strips `.git` off the end of automatically-generated repo paths, if `--bare` is not specified. [#540](https://github.com/koordinates/kart/issues/540)
- Simpler developer builds using CMake, see the [contributing notes](./CONTRIBUTING.md).
- Bugfix: fixed certificate verification errors when cloning HTTPS repositories on some Linux distributions. [#541](https://github.com/koordinates/kart/pull/541)
- Bugfix: fixed the error when merging a commit where every feature in a dataset is deleted. [#506](https://github.com/koordinates/kart/pull/506)
- Bugfix: Don't allow `--replace-ids` to be specified during an import where the primary key is changing. [#521](https://github.com/koordinates/kart/issues/521)

## 0.10.7

### Bugs fixed

- `log`: Fixed some regressions in 0.10.6 involving argument parsing:
  - range arguments (`x..y` or `x...y`) were handled incorrectly. [#504](https://github.com/koordinates/kart/pull/504)
  - `-n INTEGER` caused an error [#507](https://github.com/koordinates/kart/pull/507)
  - `kart log @` was empty (`@` is supposed to be handled as a synonym for `HEAD`) [#510](https://github.com/koordinates/kart/pull/510)
- Auto-incrementing PK sequences now work in PostGIS working copies for table names containing the `.` character. [#468](https://github.com/koordinates/kart/pull/468)

## 0.10.6

- Information about the current spatial filter is now shown in `status`. [#456](https://github.com/koordinates/kart/issues/456)
- Added a specification for allowed characters & path components in dataset names - see [Valid Dataset Names](https://github.com/koordinates/kart/blob/master/docs/DATASETS_v3.md#valid-dataset-names).
- New `kart data rm` command to simply delete datasets and commit the result [#490](https://github.com/koordinates/kart/issues/491)
- Fix for [#491](https://github.com/koordinates/kart/issues/491) - make Kart more robust to manual edits to the GPKG working copy that don't leave the metadata exactly as Kart would leave it (such as by leaving unneeded table rows in `gpkg_contents`)
- Added minimal patches:
  - `kart create-patch` now supports `--patch-type minimal`, which creates a much-smaller patch; relying on the patch recipient having the HEAD commit in their repository [#482](https://github.com/koordinates/kart/issues/482)
  - `kart apply` now applies both types of patch.
- `kart log` now accepts a `--` marker to signal that all remaining arguments are dataset names. [#498](https://github.com/koordinates/kart/issues/498)
- `import` from a Postgres or MSSQL source will no longer prepend the database schema name to the imported dataset path.
- Bugfix: Diffing between an old commit and the current working copy no longer fails when datasets have been deleted in the intervening commits.
- Bugfix: Existing auto-incrementing integer PK sequences are now overwritten properly in GPKG working copies. [#468](https://github.com/koordinates/kart/pull/468)

## 0.10.5

- Fixed regressions in `diff -o geojson` since Kart 0.10.1 [#487](https://github.com/koordinates/kart/issues/487)
- Removed `kart show -o geojson` [#487](https://github.com/koordinates/kart/issues/487#issuecomment-933561924)
- Fix for [#478](https://github.com/koordinates/kart/issues/478) `merge --dry-run` raises error
- Fix for [#483](https://github.com/koordinates/kart/issues/483) `diff` error with Z/M geometries

## 0.10.4

### Major changes

- Added basic support for spatial filters - the spatial filter can be updated during an `init`, `clone` or `checkout` by supplying the option `--spatial-filter=CRS;GEOMETRY` where CRS is a string such as `EPSG:4326` and GEOMETRY is a polygon or multigon specified using WKT or hex-encoded WKB. When a spatial filter is set, the working copy will only contain features that intersect the spatial filter, and changes that happened outside the working copy are not shown to the user unless specifically required. [#456](https://github.com/koordinates/kart/issues/456)

### Other changes

- Auto-incrementing integer PKs: When the working copy is written, Kart now sets up a sequence which supplies the next unassigned PK value and sets it as the default value for the PK column. This helps the user find the next unassigned PK, which can be non-obvious in particular when a spatial filter has been applied and not all features are present in the working copy. [#468](https://github.com/koordinates/kart/pull/468)
- Bugfix: Set GDAL and PROJ environment variables on startup, which fixes an issue where Kart may or may not work properly depending on whether GDAL and PROJ are appropriately configured in the user's environment
- Bugfix: `kart restore` now simply discards all working copy changes, as it is intended to - previously it would complain if there were "structural" schema differences between the working copy and HEAD.
- Bugfix: MySQL working copy now works without a timezone database - previously it required that at least `UTC` was defined in such a database.
- Feature-count estimates are now more accurate and generally also faster [#467](https://github.com/koordinates/kart/issues/467)
- `kart log` now supports output in JSON-lines format, so that large logs can be streamed before being entirely generated.

## 0.10.2

- Added support for the geometry `POINT EMPTY` in SQL Server working copy.
- Bugfix: fixed the error when writing diff output to a file. [#453](https://github.com/koordinates/kart/issues/453)
- Bugfix: when checking out a dataset that has an integer primary key as a GPKG working copy, Kart should continue to use the actual primary key instead of overriding it, even if the primary key column isn't the first column. [#455](https://github.com/koordinates/kart/issues/455)

## 0.10.1

#### Fix for `kart upgrade`

Fixed `kart upgrade` so that it preserves more complicated (or yet-to-be-released) features of V2 repos as they are upgraded to V3. [#448](https://github.com/koordinates/kart/issues/448)

Specifically:

- `generated-pks.json` metadata, extra metadata found in datasets that have an automatically generated primary key and which are maintained by repeatedly importing from a primary-key-less datasource
- attachments (which are not yet fully supported by Kart) - arbitrary files kept alongside datasets, such as license or readme files.

#### Other changes

- `kart show` now supports all the same options as `kart diff`. Both `kart diff` and `kart show` now both support output in JSON-lines format, so that large diffs can be processed as the diff is generated.
- Bugfix: diffs containing a mixture of primary key types can now be shown (necessary in the case where the primary key type has changed).
- Some performance improvements - less startup overhead.

## 0.10.0

Kart v0.10.0 introduces a new repository structure, which is the default, dubbed 'Datasets V3'. Datasets V2 continues to be supported, but all newly created repos are V3 going forward.

### Datasets V3

- Entire repositories can be upgraded from V2 to V3 using `kart upgrade EXISTING_REPO NEW_REPO`.
- Anything which works in a V2 repo should work in a V3 repo and vice versa.
- V3 repos are more performant for large datasets - compared to V2 repos where size-on-disk climbs quickly once dataset size exceeds 16 million features.

### Other major changes in this release

- The working copy can now be a MySQL database (previously only GPKG, PostGIS and SQL Server working copies were supported). The commands `init`, `clone` and `create-workingcopy` now all accept working copy paths in the form `mysql://HOST/DBNAME` [#399](https://github.com/koordinates/kart/pull/399)
  - Read the documentation at [docs/MYSQL_WC.md](docs/MYSQL_WC.md)
- Import of tables using `kart import` is now supported from any type of database that Kart also supports writing to as a working copy - namely, GPKG, PostGIS, SQL Server and MySQL.
- Support for rapidly calculating or estimating feature-counts - see below.

### Other minor changes

- Change to `kart data ls` JSON output, now includes whether repo is Kart or Sno branded.
- Importing from a datasource now samples the first geometry to check the number of dimensions - in case the datasource actually has 3 or 4 dimensions but this fact is not stored in the column metadata (which is not necessarily required by all source types). [#337](https://github.com/koordinates/kart/issues/337)
- Bugfix: Creating a working copy while switching branch now creates a working copy with the post-switch branch checked out, not the pre-switch branch.
- Bugfix: GPKG spatial indexes are now created and deleted properly regardless of the case (upper-case or lower-case) of the table name and geometry column.
- A few bugfixes involving accurately roundtripping boolean and blob types through different working copy types.
- Bugfix: 3D and 4D geometries are now properly roundtripped through SQL Server working copy.
- Fix help text for discarding changes to refer to `kart restore` instead of `kart reset`, as `kart restore` is now the simplest way to discard changes. [#426](https://github.com/koordinates/kart/issues/426)
- `import`: PostGIS internal views/tables are no longer listed by `--list` or imported by `--all-tables`, and can't be imported by name either. [#439](https://github.com/koordinates/kart/issues/439)
- `upgrade` no longer adds a `main` or `master` branch to upgraded repos.

### Calculating feature counts for diffs

Kart now includes ways to calculate or estimate feature counts for diffs. This encompasses the following changes:

- `diff` now accepts `--only-feature-count=<ACCURACY>`, which produces a feature count for the diff.
- `log` now accepts `--with-feature-count=<ACCURACY>` which adds a feature count to each commit when used with `-o json`.
- All calculated feature counts are stored in a SQLite database in the repo's `.kart` directory.
- Feature counts for commit diffs can be populated in bulk with the new `build-annotations` command

## 0.9.0 (First "Kart" release)

### Major changes in this release

- First and foremost, the name — we're now called Kart!

### Other changes

- Various local config and structure which was named after `sno` is now named after `kart` - for instance, a Kart repo's objects are now hidden inside a `.kart` folder. Sno repos with the older names will continue to be supported going forward. To modify a repo in place to use the `kart` based names instead of the `sno` ones, use `kart upgrade-to-kart PATH`.
- `import` & `init` are often much faster now because they do imports in parallel subprocesses. Use `--num-processes` to control this behaviour. [#408](https://github.com/koordinates/kart/pull/408)
- `status -o json` now shows which branch you are on, even if that branch doesn't yet have any commits yet.

## 0.8.0 (Last "Sno" release)

### Breaking changes

- Internally, Sno now stores XML metadata in an XML file, instead of nested inside a JSON file. This is part of a longer term plan to make it easier to attach metadata or other files to a repository in a straight-forward way, without having to understand JSON internals. Unfortunately, diffing commits where the XML metadata has been written by Sno 0.8.0 won't work in Sno 0.7.1 or earlier - it will fail with `binascii.Error`
- Backwards compatibility with Datasets V1 ends at Sno 0.8.0 - all Sno commands except `sno upgrade` will no longer work in a V1 repository. Since Datasets V2 has been the default since Sno 0.5.0, most users will be unaffected. Remaining V1 repositories can be upgraded to V2 using `sno upgrade EXISTING_REPO NEW_REPO`, and the ability to upgrade from V1 to V2 continues to be supported indefinitely. [#342](https://github.com/koordinates/kart/pull/342)
- `sno init` now sets the head branch to `main` by default, instead of `master`. To override this, add `--initial-branch=master`
- `reset` now behaves more like `git reset` - specifically, `sno reset COMMIT` stays on the same branch but sets the branch tip to be `COMMIT`. [#60](https://github.com/koordinates/kart/issues/60)
- `import` now accepts a `--replace-ids` argument for much faster importing of small changesets from large sources. [#378](https://github.com/koordinates/kart/issues/378)

### Other changes

- The working copy can now be a SQL Server database (previously only GPKG and PostGIS working copies were supported). The commands `init`, `clone` and `create-workingcopy` now all accept working copy paths in the form `mssql://HOST/DBNAME/DBSCHEMA` [#362](https://github.com/koordinates/kart/issues/362)
  - Currently requires that the ODBC driver for SQL Server is installed.
  - Read the documentation at [docs/SQL_SERVER_WC.md](docs/SQL_SERVER_WC.md)
- Support for detecting features which have changed slightly during a re-import from a data source without a primary key, and reimporting them with the same primary key as last time so they show as edits as opposed to inserts. [#212](https://github.com/koordinates/kart/issues/212)
- Optimised GPKG working copies for better performance for large datasets.
- Bugfix - fixed issues roundtripping certain type metadata in the PostGIS working copy: specifically geometry types with 3 or more dimensions (Z/M values) and numeric types with scale.
- Bugfix - if a database schema already exists, Sno shouldn't try to create it, and it shouldn't matter if Sno lacks permission to do so [#391](https://github.com/koordinates/kart/issues/391)
- Internal dependency change - Sno no longer depends on [apsw](https://pypi.org/project/apsw/), instead it depends on [SQLAlchemy](https://www.sqlalchemy.org/).
- `init` now accepts a `--initial-branch` option
- `clone` now accepts a `--filter` option (advanced users only)
- `show -o json` now includes the commit hash in the output
- `import` from Postgres now uses a server-side cursor, which means sno uses less memory
- Improved log formatting at higher verbosity levels
- `sno -vvv` will log SQL queries to the console for debugging

## 0.7.1

#### JSON syntax-highlighting fix

- Any command which outputs JSON would fail in 0.7.0 when run in a terminal unless a JSON style other than `--pretty` was explicitly specified, due to a change in the pygments library which Sno's JSON syntax-highlighting code failed to accomodate. This is fixed in the 0.7.1 release. [#335](https://github.com/koordinates/kart/pull/335)

## 0.7.0

### Major changes in this release

- Support for importing data without a primary key. Since the Sno model requires that every feature has a primary key, primary keys are assigned during import. [#212](https://github.com/koordinates/kart/issues/212)
- Support for checking out a dataset with a string primary key (or other non-integer primary key) as a GPKG working copy. [#307](https://github.com/koordinates/kart/issues/307)

### Minor features / fixes:

- Improved error recovery: Sno commands now write to the working copy within a single transaction, which is rolled back if the command fails. [#281](https://github.com/koordinates/kart/pull/281)
- Dependency upgrades (GDAL; Git; Pygit2; Libgit2; Spatialite; GEOS) [#327](https://github.com/koordinates/kart/pull/327)
- Bugfixes:
  - `sno meta set` didn't allow updates to `schema.json`
  - Fixed a potential `KeyError` in `Schema._try_align`
  - Fixed a potential `unexpected NoneType` in `WorkingCopy.is_dirty`
  - Imports now preserve fixed-precision numeric types in most situations.
  - Imports now preserve length of text/string fields.
  - Imported fields of type `numeric` now stored internally as strings, as required by datasets V2 spec. [#325](https://github.com/koordinates/kart/pull/325)

## 0.6.0

### Major changes in this release

- Newly created Sno repositories no longer have git internals visible in the main folder - they are hidden away in a '.sno' folder. [#147](https://github.com/koordinates/kart/issues/147)
- The working copy can now be a PostgreSQL / PostGIS database (previously only GPKG working copies were supported). The commands `init`, `clone` and `create-workingcopy` now all accept working copy paths in the form `postgresql://HOST/DBNAME/DBSCHEMA` [#267](https://github.com/koordinates/kart/issues/267)
  - Read the documentation at [docs/POSTGIS_WC.md](docs/POSTGIS_WC.md)
- Patches that create or delete datasets are now supported in Datasets V2 [#239](https://github.com/koordinates/kart/issues/239)

### Minor features / fixes:

- `apply` and `import` no longer create empty commits unless you specify `--allow-empty` [#243](https://github.com/koordinates/kart/issues/243), [#245](https://github.com/koordinates/kart/issues/245)
- `apply` can now apply patches to branches other than `HEAD` [#294](https://github.com/koordinates/kart/issues/294)
- `apply`, `commit` and `merge` commands now optimise repositories after committing, to avoid poor repo performance. [#250](https://github.com/koordinates/kart/issues/250)
- `commit` now checks that the diff to be committed matches the schema, and rejects diffs that do not - this is possible in working copy formats that have relatively lax type enforcement, ie GPKG [#300](https://github.com/koordinates/kart/pull/300)
- Added GPKG support for Sno types that GPKG doesn't support - they are approximated as strings. [#304](https://github.com/koordinates/kart/pull/304)
- `schema.json` no longer stores attributes that are null - a missing attribute has the same meaning as that attribute being present and null. [#304](https://github.com/koordinates/kart/pull/304)
- `data ls` now accepts an optional ref argument
- `meta get` now accepts a `--ref=REF` option
- `clone` now accepts a `--branch` option to clone a specific branch.
- `switch BRANCH` now switches to a newly created local branch that tracks `BRANCH`, if `BRANCH` is a remote branch and not a local branch [#259](https://github.com/koordinates/kart/issues/259)
- `gc` command added (delegates to `git gc`)
- Bugfix - don't drop the user-supplied authority from the supplied CRS and generate a new unrelated one. [#278](https://github.com/koordinates/kart/issues/278)
- Bugfix - generated CRS numbers are now within the user range: 200000 to 209199 [#296](https://github.com/koordinates/kart/issues/296)

## 0.5.0

Sno v0.5 introduces a new repo layout, which is the default, dubbed 'Datasets V2'

Existing commands are backward compatible with V1 datasets, however some new functionality is only supported in repositories upgraded to the new layout.

### Datasets V2

- Entire repositories can be upgraded from V1 to V2 using `sno upgrade EXISTING_REPO NEW_REPO`.
- V2 should support everything V1 supports
- All new repositories use the new layout by default. To opt out, use the `--repo-version=1` flag for `sno init`
- A future release will drop support for v1 repositories

#### New features for V2 repositories only

- Most schema changes now work
  - this includes column adds, drops, renames and reordering.
  - Notably, changing the primary key field of a dataset are not yet supported.
- Meta changes are now supported (title, description and XML metadata for each dataset)
- `import` now has a `--replace-existing` flag to replace existing dataset(s).

#### Missing functionality in Datasets V2

- String primary keys and tables without primary keys are not yet supported. [#212](https://github.com/koordinates/kart/issues/212)
- Changing the primary key column is not yet supported. [#238](https://github.com/koordinates/kart/issues/238)
- Patches which create or delete datasets are not supported. [#239](https://github.com/koordinates/kart/issues/239)
- Schema changes might not be correctly interpreted if too many changes are made at once (eg adding a new column with the same name as a deleted column - sno may incorrectly assume it is the same column).
  - It is safest to commit schema changes to any existing columns, then commit schema changes adding any new columns, then commit any feature changes.

### Breaking changes in this release

- New structure to `sno diff` output:
  - Text output: Features are now labelled as `<dataset>:feature:<primary_key>`, consistent with meta items that are labelled as `<dataset>:meta:<meta_item_name>`
  - JSON output also uses "feature" and "meta" as keys for the different types of changes, instead of "featureChanges" and "metaChanges".
- `sno show -o json` header key changed to `sno.show/v1`, which is not an applyable patch. Use `sno create-patch` to create a patch.
- `sno upgrade` now only takes two arguments: `sno upgrade EXISTING_REPO NEW_REPO`. No other arguments are required or accepted, exactly how to upgrade the repository is detected automatically.

### Other changes in this release

- Added `sno create-patch <refish>` - creates a JSON patch file, which can be applied using `sno apply` [#210](https://github.com/koordinates/kart/issues/210)
- Added `sno data ls` - shows a list of datasets in the sno repository [#203](https://github.com/koordinates/kart/issues/203)
- `sno help [command]` is a synonym for `sno [subcommand] --help` [#221](https://github.com/koordinates/kart/issues/221)
- `sno clone` now support shallow clones (`--depth N`) to avoid cloning a repo's entire history [#174](https://github.com/koordinates/kart/issues/174)
- `sno log` now supports JSON output with `--output-format json` [#170](https://github.com/koordinates/kart/issues/170)
- `sno meta get` now prints text items as text (not encoded as JSON) [#211](https://github.com/koordinates/kart/issues/211)
- `sno meta get` without arguments now outputs multiple datasets [#217](https://github.com/koordinates/kart/issues/217)
- `sno diff` and `sno show` now accept a `--crs` parameter to reproject output [#213](https://github.com/koordinates/kart/issues/213)
- Streaming diffs: less time until first change is shown when diffing large changes. [#156](https://github.com/koordinates/kart/issues/156)
- Working copies are now created automatically. [#192](https://github.com/koordinates/kart/issues/192)
- Commands which are misspelled now suggest the correct spelling [#199](https://github.com/koordinates/kart/issues/199)
- Bugfix: operations that should immediately fail due to dirty working copy no longer partially succeed. [#181](https://github.com/koordinates/kart/issues/181)
- Bugfix: some column datatype conversion issues during import and checkout.
- Linux: Add openssh client dependency into rpm & deb packages. [#121](https://github.com/koordinates/kart/issues/121)
- Windows: Fix missing PROJ data files in packages. [#235](https://github.com/koordinates/kart/issues/235)

## 0.4.1

### Packaging fix:

- packaging: Fix issue with broken git component paths in packages on macOS and Linux ([#143](https://github.com/koordinates/kart/issues/143))
- packaging: Exclude dev dependency in macOS package

### Minor features / fixes:

- Added a `sno meta get` command for viewing dataset metadata ([#136](https://github.com/koordinates/kart/issues/136))
- `merge`, `commit`, `init`, `import` commands can now take commit messages as files with `--message=@filename.txt`. This replaces the `sno commit -F` option ([#138](https://github.com/koordinates/kart/issues/138))
- `import`: Added `--table-info` option to set dataset metadata, when it can't be autodetected from the source database ([#139](https://github.com/koordinates/kart/issues/139))
- `pull`, `push`, `fetch`, `clone` commands now show progress - disabled with `--quiet` ([#144](https://github.com/koordinates/kart/issues/144))
- `import` now works while on an empty branch ([#149](https://github.com/koordinates/kart/issues/149))

## 0.4.0

### Major changes in this release

- Basic conflict resolution:
  - `sno merge` now puts the repo in a merging state when there are conflicts ([#80](https://github.com/koordinates/kart/issues/80))
  - Added `sno conflicts` to list conflicts ([#84](https://github.com/koordinates/kart/issues/84))
  - Added `sno resolve` ([#101](https://github.com/koordinates/kart/issues/101))
  - Added `sno merge --continue` ([#94](https://github.com/koordinates/kart/issues/94))
- Major improvements to `sno import` and `sno init --import`:
  - Can now import from postgres databases ([#90](https://github.com/koordinates/kart/issues/90))
  - Multiple tables can be imported at once ([#118](https://github.com/koordinates/kart/issues/118))
- Added `sno show`: shows a commit. With `-o json` generates a patch ([#48](https://github.com/koordinates/kart/issues/48))
- Added `sno apply` to apply the patches generated by `sno show -o json` ([#61](https://github.com/koordinates/kart/issues/61))

### Minor features / fixes:

- add a changelog (here!)
- `sno import` enhancements (in addition to major changes above):
  - GPKG database paths no longer need `GPKG:` prefix
  - now takes table names as separate arguments
  - Added `--primary-key=FIELD` to override primary key field name
  - Added `--message` to customize the commit message
  - `--list` no longer requires a repository
- `sno init --import` enhancements:
  - imports are much faster ([#55](https://github.com/koordinates/kart/issues/55))
  - now imports _all_ tables from database, doesn't allow table to be specified
- Many JSON output improvements:
  - JSON output is specified with `-o json` instead of `--json` ([#98](https://github.com/koordinates/kart/issues/98))
  - Added syntax highlighting to JSON output when viewed in a terminal ([#54](https://github.com/koordinates/kart/issues/54))
  - `sno diff` JSON output layout has changed - features are now flat objects instead of GeoJSON objects. This is much more compact ([#71](https://github.com/koordinates/kart/issues/71))
  - Added JSON output option for most commands
  - Added `--json-style` option to several commands to control JSON formatting ([#70](https://github.com/koordinates/kart/issues/70))
- `sno diff`:
  - `a..b` now refers to the same changes as `sno log a..b` ([#116](https://github.com/koordinates/kart/issues/116))
  - can now diff against tree objects, particularly the empty tree ([#53](https://github.com/koordinates/kart/issues/53))
  - can now view some subset of the changes by supplying filter args, ie `[dataset[:pk]]`
- `sno commit`:
  - can now commit some subset of the changes by supplying filter args, ie `[dataset[:pk]]` ([#69](https://github.com/koordinates/kart/issues/69))
- removed `import-gpkg` command; use `import` instead ([#85](https://github.com/koordinates/kart/issues/85))
- Error messages now go to stderr instead of stdout ([#57](https://github.com/koordinates/kart/issues/57))
- Error conditions now use exit codes to indicate different types of errors ([#46](https://github.com/koordinates/kart/issues/46))

## 0.3.1

- Sno is now available on Windows 🎉 (Windows 8.1+ / Server 2016+ (64-bit))
- Updates to continuous integration — installers/archives are now built and tested with every commit for every platform.
- For macOS users, a homebrew "tap" is now available: `brew cask install koordinates/sno/sno`
- Several bug fixes

## 0.3.0

### Major changes in this release

- License: sno is now publicly available under the GPL open source license.
- Sno now has a website at [**sno.earth**](https://sno.earth)
- Standalone builds and packaging for Linux and macOS. Windows won't be far behind
- Refactoring to support alternative database working copies
- Dependency upgrades (GDAL; Git; Pygit2; Proj; Libgit2; Sqlite; and others)
- Several bug fixes

### Upgrading

If you were running a preview release, remove it before installing the new release:

```console
$ brew uninstall sno
$ brew untap koordinates/sno
```

### Repository Hosting

We have an initial preview available of our Sno repository hosting. This allows you & your team to push and pull Sno repositories. Please contact support@koordinates.com with your Github username and we can get you set up. There is no cost for this service.

### Compatibility

Repositories created with Sno v0.2 are compatible with v0.3. For assistance upgrading any v0.1 repositories, please read our [upgrade guide](https://docs.kartproject.org/en/latest/pages/upgrading.html).

## 0.2.0

### Major changes in this release

- First and foremost, the name — we're now called Sno!
- A new repository structure/layout, which has better performance and a smaller on-disk size
- Data imports are now orders of magnitude faster
- Support for multiple datasets in a single Sno repository
- Support for non-spatial datasets
- Increased test coverage including end-to-end tests
- Improved macOS Homebrew packaging with CI testing.
- Prototype support for spatial-indexing and a sno query command for spatial lookups.
- Diffs across branches/commits, and a GeoJSON diff format.
- Numerous bug fixes<|MERGE_RESOLUTION|>--- conflicted
+++ resolved
@@ -11,11 +11,8 @@
 - Adds information on referencing and citing Kart to `CITATION`. [#914](https://github.com/koordinates/kart/pull/914)
 - Fixes a bug where Kart would misidentify a non-Kart repo as a Kart V1 repo in some circumstances. [#918](https://github.com/koordinates/kart/issues/918)
 - Improve schema extraction for point cloud datasets. [#924](https://github.com/koordinates/kart/issues/924)
-<<<<<<< HEAD
+- Some tweaks to `--dry-run` output of Kart LFS commands. [#932](https://github.com/koordinates/kart/pull/932)
 - Now using Python 3.11 to build Kart, and vendored dependencies have been updated to newer versions. [#933](https://github.com/koordinates/kart/pull/933)
-=======
-- Some tweaks to `--dry-run` output of Kart LFS commands. [#932](https://github.com/koordinates/kart/pull/932)
->>>>>>> bb753cf2
 
 ## 0.14.2
 
