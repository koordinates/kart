--- conflicted
+++ resolved
@@ -22,19 +22,13 @@
             id: Darwin
             os: macos-latest
             package-formats: pkg
-<<<<<<< HEAD
     if: "!contains(github.event.head_commit.message, '[ci only windows]')"
     env:
       CCACHE_DIR: ${{ github.workspace }}/.ccache
-      CCACHE_COMPRESS: 1
+      CCACHE_COMPRESS: "1"
       PY3_PKG: python-3.7.6-macosx10.9.pkg
       PY3_URL: https://www.python.org/ftp/python/3.7.6/python-3.7.6-macosx10.9.pkg
       HOMEBREW_CACHE: ${{ github.workspace }}/.cache/brew
-=======
-    env:
-      CCACHE_DIR: ${{ github.workspace }}/.ccache
-      CCACHE_COMPRESS: 1
->>>>>>> e0ca4411
     steps:
       - uses: actions/checkout@v2
 
@@ -205,7 +199,6 @@
           make -C platforms pkg
           ls -la platforms/macos/dist/Sno-${{ steps.version.outputs.value }}.pkg
           echo "::set-output name=file::platforms/macos/dist/Sno-${{ steps.version.outputs.value }}.pkg"
-<<<<<<< HEAD
 
       - name: "🐧 package: assemble"
         id: package-Linux
@@ -394,60 +387,4 @@
           if (Test-Path install.log -PathType leaf) { Get-Content install.log }
           $env:Path = [System.Environment]::GetEnvironmentVariable("Path", "Machine") + ";" +[System.Environment]::GetEnvironmentVariable("Path", "User")
           & sno --version
-        # tests\scripts\e2e-1.sh
-=======
-
-      - name: "🐧 package: assemble"
-        id: package-Linux
-        if: runner.os == 'Linux'
-        run: |
-          make -C platforms deb rpm
-          ls -la platforms/linux/dist/*.rpm platforms/linux/dist/*.deb
-
-      # Pre-cache cleanup
-
-      - name: "package: cleanup"
-        run: |
-          sudo find vendor/dist -mindepth 1 -maxdepth 1 ! -name "vendor-*.tar.gz" -exec rm -rf {} \;
-
-      #
-      # Package tests
-      #
-
-      - name: "🍎 package: tests"
-        if: matrix.platform.id == 'Darwin'
-        run: |
-          sudo installer -pkg ${{ steps.package-Darwin.outputs.file }} -dumplog -target /
-          readlink $(which sno)
-          PATH=/usr/local/opt/sqlite3/bin:$PATH tests/scripts/e2e-1.sh
-
-      - name: "🐧 package: tests"
-        if: matrix.platform.id == 'Linux'
-        run: |
-          make -C platforms test-deb-all test-rpm-all
-
-      #
-      # Uploading packages
-      #
-
-      - name: "🍎 package: save pkg"
-        uses: actions/upload-artifact@v2-preview
-        if: matrix.platform.id == 'Darwin'
-        with:
-          name: ${{ matrix.platform.name }}-pkg
-          path: ${{ steps.package-Darwin.outputs.file }}
-
-      - name: "🐧 package: save deb"
-        uses: actions/upload-artifact@v2-preview
-        if: matrix.platform.id == 'Linux'
-        with:
-          name: ${{ matrix.platform.name }}-deb
-          path: platforms/linux/dist/*.deb
-
-      - name: "🐧 package: save rpm"
-        uses: actions/upload-artifact@v2-preview
-        if: matrix.platform.id == 'Linux'
-        with:
-          name: ${{ matrix.platform.name }}-rpm
-          path: platforms/linux/dist/*.rpm
->>>>>>> e0ca4411
+        # tests\scripts\e2e-1.sh