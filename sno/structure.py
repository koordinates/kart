--- conflicted
+++ resolved
@@ -293,7 +293,7 @@
                 if name in exclude:
                     continue
 
-                meta_path = '/'.join([top_path, name]) if top_path else name
+                meta_path = "/".join([top_path, name]) if top_path else name
                 yield (meta_path, self.get_meta_item(meta_path))
 
             subtree_names[:] = [n for n in subtree_names if n not in exclude]
@@ -697,15 +697,10 @@
     def get_feature_path(self, pk):
         pk = self.cast_primary_key(pk)
         pk_enc = self.encode_pk(pk)
-<<<<<<< HEAD
-        pk_hash = hashlib.sha1(pk_enc.encode('utf8')).hexdigest()  # hash to randomly spread filenames
-        return '/'.join(['.sno-table', pk_hash[:2], pk_hash[2:4], pk_enc])
-=======
         pk_hash = hashlib.sha1(
             pk_enc.encode("utf8")
         ).hexdigest()  # hash to randomly spread filenames
-        return os.path.join(".sno-table", pk_hash[:2], pk_hash[2:4], pk_enc)
->>>>>>> c9b38bc4
+        return "/".join([".sno-table", pk_hash[:2], pk_hash[2:4], pk_enc])
 
     def import_meta_items(self, source):
         """
@@ -729,7 +724,7 @@
 
     def remove_feature(self, pk, index):
         object_path = self.get_feature_path(pk)
-        index.remove('/'.join([self.path, object_path]))
+        index.remove("/".join([self.path, object_path]))
 
     def repo_feature_to_dict(self, pk, blob, ogr_geoms=False):
         feature = {
@@ -966,20 +961,16 @@
                 callback(self, "META", object_path=object_path)
 
         for _, obj_old in dataset_diff["D"].items():
-<<<<<<< HEAD
-            object_path = '/'.join([self.path, self.get_feature_path(obj_old[pk_field])])
-=======
-            object_path = os.path.join(
-                self.path, self.get_feature_path(obj_old[pk_field])
-            )
->>>>>>> c9b38bc4
+            object_path = "/".join(
+                [self.path, self.get_feature_path(obj_old[pk_field])]
+            )
             index.remove(object_path)
 
             if callback:
                 callback(self, "D", object_path=object_path, obj_old=obj_old)
 
         for obj in dataset_diff["I"]:
-            object_path = '/'.join([self.path, self.get_feature_path(obj[pk_field])])
+            object_path = "/".join([self.path, self.get_feature_path(obj[pk_field])])
             bin_feature = self.encode_feature(obj)
             blob_id = repo.create_blob(bin_feature)
             entry = pygit2.IndexEntry(object_path, blob_id, pygit2.GIT_FILEMODE_BLOB)
@@ -989,21 +980,14 @@
                 callback(self, "I", object_path=object_path, obj_new=obj)
 
         for _, (obj_old, obj_new) in dataset_diff["U"].items():
-<<<<<<< HEAD
-            object_path = '/'.join([self.path, self.get_feature_path(obj_old[pk_field])])
+            object_path = "/".join(
+                [self.path, self.get_feature_path(obj_old[pk_field])]
+            )
             index.remove(object_path)
 
-            object_path = '/'.join([self.path, self.get_feature_path(obj_new[pk_field])])
-=======
-            object_path = os.path.join(
-                self.path, self.get_feature_path(obj_old[pk_field])
-            )
-            index.remove(object_path)
-
-            object_path = os.path.join(
-                self.path, self.get_feature_path(obj_new[pk_field])
-            )
->>>>>>> c9b38bc4
+            object_path = "/".join(
+                [self.path, self.get_feature_path(obj_new[pk_field])]
+            )
             bin_feature = self.encode_feature(obj_new)
             blob_id = repo.create_blob(bin_feature)
             entry = pygit2.IndexEntry(object_path, blob_id, pygit2.GIT_FILEMODE_BLOB)
