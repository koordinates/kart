import functools
import hashlib
import json
import os
import sys
import time
from pathlib import Path

import apsw
import click
import pygit2

from sno import is_windows
from . import gpkg, checkout, structure
from .core import check_git_user


@click.command("import-gpkg", hidden=True)
@click.pass_context
@click.argument("geopackage", type=click.Path(exists=True, dir_okay=False))
@click.argument("table", required=False)
@click.option("--list-tables", is_flag=True)
def import_gpkg(ctx, geopackage, table, list_tables):
    """
    Import a GeoPackage to a new repository (deprecated; use 'init')
    """

    click.secho(
        '"import-gpkg" is deprecated and will be removed in future, use "init" instead',
        fg="yellow",
    )

    repo_path = ctx.obj.repo_path

    check_git_user(repo=None)

    import_from = ["GPKG", geopackage, None]
    if table and not list_tables:
        import_from[2] = table

    if not list_tables and repo_path:
        repo_path.mkdir(exist_ok=True)

    ctx.invoke(
        init,
        directory=str(repo_path),
        import_from=tuple(import_from),
        do_checkout=False,
    )


class ImportPath(click.Path):
    def __init__(self, prefixes=("GPKG",), suffix_required=False, **kwargs):
        params = {
            "exists": True,
            "file_okay": True,
            "dir_okay": False,
            "writable": False,
            "readable": True,
            "resolve_path": False,
            "allow_dash": False,
            "path_type": None,
        }
        params.update(kwargs)

        super().__init__(**params)

        self.prefixes = prefixes
        self.suffix_required = suffix_required

    def convert(self, value, param, ctx):
        if ":" not in value:
            self.fail(f'expecting a prefix (eg. "GPKG:my.gpkg")')
        prefix, value = value.split(":", 1)

<<<<<<< HEAD
        # need to deal with "GPKG:D:\foo\bar.gpkg:table"
        search_from = 2 if is_windows else 0

        if ':' not in value[search_from:]:
=======
        if ":" not in value:
>>>>>>> c9b38bc4
            if self.suffix_required:
                self.fail(f'expecting a suffix (eg. "GPKG:my.gpkg:mytable")')
            else:
                suffix = None
        else:
            value, suffix = value.rsplit(":", 1)

        prefix = prefix.upper()
        if prefix not in self.prefixes:
            self.fail(
                f'invalid prefix: "{prefix}" (choose from {", ".join(self.prefixes)})'
            )

        # resolve GPKG:~/foo.gpkg and GPKG:~me/foo.gpkg
        # usually this is handled by the shell, but the GPKG: prefix prevents that
        value = os.path.expanduser(value)

        # pass to Click's normal path resolving & validation
        path = super().convert(value, param, ctx)
        return (prefix, path, suffix)


class ImportGPKG:
    """ GeoPackage Import Source """

    def __init__(self, source, table=None):
        self.source = source
        self.table = table
        self.db = gpkg.db(self.source)

    def __str__(self):
        s = f"GeoPackage: {self.source}"
        if self.table:
            s += f":{self.table}"
        return s

    def check(self):
        dbcur = self.db.cursor()

        sql = "SELECT 1 FROM sqlite_master WHERE type='table' AND name='gpkg_contents';"
        try:
            if not dbcur.execute(sql).fetchone():
                raise ValueError("gpkg_contents table doesn't exist")
        except (ValueError, apsw.SQLError) as e:
            raise ValueError(
                f"'{self.source}' doesn't appear to be a valid GeoPackage"
            ) from e

        if self.table:
            sql = """
                SELECT 1
                FROM gpkg_contents
                WHERE
                    table_name=?
                    AND data_type IN ('features', 'attributes', 'aspatial');"""
            if not dbcur.execute(sql, (self.table,)).fetchone():
                raise ValueError(
                    f"Feature/Attributes table '{self.table}' not found in gpkg_contents"
                )

    def list_tables(self):
        db = gpkg.db(self.source)
        dbcur = db.cursor()

        # support GDAL aspatial extension pre-GeoPackage 1.2 before GPKG supported attributes
        sql = """
            SELECT table_name, identifier
            FROM gpkg_contents
            WHERE data_type IN ('features', 'attributes', 'aspatial')
            ORDER BY table_name;
        """
        tables = {}
        for table_name, identifier in dbcur.execute(sql):
            tables[table_name] = f"{table_name}  -  {identifier}"
        return tables

    def __enter__(self):
        if not self.table:
            raise ValueError("No table specified")

        dbcur = self.db.cursor()
        dbcur.execute("BEGIN")
        return self

    def __exit__(self, *exc):
        self.db.cursor().execute("ROLLBACK")

    @property
    @functools.lru_cache(maxsize=1)
    def row_count(self):
        dbcur = self.db.cursor()
        dbcur.execute(f"SELECT COUNT(*) FROM {gpkg.ident(self.table)};")
        return dbcur.fetchone()[0]

    @property
    @functools.lru_cache(maxsize=1)
    def primary_key(self):
        return gpkg.pk(self.db, self.table)

    @property
    @functools.lru_cache(maxsize=1)
    def geom_cols(self):
        return gpkg.geom_cols(self.db, self.table)

    @property
    @functools.lru_cache(maxsize=1)
    def field_cid_map(self):
        dbcur = self.db.cursor()
        q = dbcur.execute(f"PRAGMA table_info({gpkg.ident(self.table)});")
        return {r["name"]: r["cid"] for r in q}

    def iter_features_sorted(self, pk_callback, limit=None):
        tbl_hash = hashlib.md5(self.table.encode("utf8")).hexdigest()
        tbl_name = f"_sno_{tbl_hash}"
        func_name = f"_sno_sk_{tbl_hash}"

        self.db.create_function(func_name, 1, pk_callback)
        dbcur = self.db.cursor()

        t0 = time.monotonic()
        dbcur.execute(
            f"""
            CREATE TEMPORARY TABLE {tbl_name} (
                sort TEXT PRIMARY KEY,
                link INTEGER
            ) WITHOUT ROWID
        """
        )

        sql = f"""
            INSERT INTO {tbl_name} (sort, link)
            SELECT
                {func_name}({gpkg.ident(self.primary_key)}),
                {gpkg.ident(self.primary_key)}
            FROM {gpkg.ident(self.table)}
        """
        if limit is not None:
            sql += f" LIMIT {limit:d}"
        dbcur.execute(sql)
        t1 = time.monotonic()
        click.echo(f"Build link/sort mapping table in {t1-t0:0.1f}s")
        dbcur.execute(
            f"""
            CREATE INDEX temp.{tbl_hash}_idxm ON {tbl_name}(sort,link);
        """
        )
        t2 = time.monotonic()
        click.echo(f"Build pk/sort mapping index in {t2-t1:0.1f}s")

        # Print the Query Plan
        # dbcur.execute(f"""
        #     EXPLAIN QUERY PLAN
        #     SELECT {gpkg.ident(self.table)}.*
        #     FROM {tbl_name}
        #         INNER JOIN {gpkg.ident(self.table)} ON ({tbl_name}.link={gpkg.ident(self.table)}.{gpkg.ident(self.primary_key)})
        #     ORDER BY {tbl_name}.sort;
        # """)
        # print("\n".join("\t".join(str(f) for f in r) for r in dbcur.fetchall()))

        dbcur.execute(
            f"""
            SELECT {gpkg.ident(self.table)}.*
            FROM {tbl_name}
                INNER JOIN {gpkg.ident(self.table)} ON ({tbl_name}.link={gpkg.ident(self.table)}.{gpkg.ident(self.primary_key)})
            ORDER BY {tbl_name}.sort;
        """
        )
        click.echo(f"Ran SELECT query in {time.monotonic()-t2:0.1f}s")
        return dbcur

    def iter_features(self):
        dbcur = self.db.cursor()
        dbcur.execute(f"SELECT * FROM {gpkg.ident(self.table)};")
        return dbcur

    def build_meta_info(self, repo_version):
        return gpkg.get_meta_info(self.db, layer=self.table, repo_version=repo_version)


@click.command("import")
@click.pass_context
@click.argument("source", type=ImportPath())
@click.argument(
    "directory",
    type=click.Path(file_okay=False, exists=False, resolve_path=True),
    required=False,
)
@click.option(
    "--list", "do_list", is_flag=True, help="List all tables present in the source path"
)
@click.option(
    "--version",
    type=click.Choice(structure.DatasetStructure.version_numbers()),
    default=structure.DatasetStructure.version_numbers()[0],
    hidden=True,
)
@click.option("--method", hidden=True)
def import_table(ctx, source, directory, do_list, version, method):
    """
    Import data into a repository.

    SOURCE: Import from dataset: "FORMAT:PATH[:TABLE]" eg. "GPKG:my.gpkg:my_table"
    DIRECTORY: where to import the table to

    $ sno import GPKG:my.gpkg:my_table layers/the_table

    To show available tables in the import data, use
    $ sno import --list GPKG:my.gpkg
    """
    repo_path = ctx.obj.repo_path
    repo = ctx.obj.repo

    check_git_user(repo)

    source_prefix, source_path, source_table = source
    source_klass = globals()[f"Import{source_prefix}"]
    source_loader = source_klass(source=source_path, table=source_table,)

    try:
        source_loader.check()
    except ValueError as e:
        raise click.BadParameter(str(e), param_hint="source") from e

    if do_list or not source_table:
        available_tables = source_loader.list_tables()

        # print a list of the GeoPackage tables
        click.secho(f"GeoPackage tables in '{Path(source_path).name}':", bold=True)
        for t_label in available_tables.values():
            click.echo(t_label)

        if do_list:
            return

        if sys.stdout.isatty():
            t_choices = click.Choice(choices=available_tables.keys())
            t_default = (
                next(iter(available_tables)) if len(available_tables) == 1 else None
            )
            source_table = click.prompt(
                "\nSelect a table to import",
                type=t_choices,
                show_choices=False,
                default=t_default,
            )

            # re-init & re-check
            source_loader = source_klass(source=source_path, table=source_table,)
            source_loader.check()

    if not source_table:
        click.secho(
            f'\nSpecify a table to import from via "{source_prefix}:{source_path}:MYTABLE"',
            fg="yellow",
        )
        ctx.exit(1)

    if directory:
        directory = os.path.relpath(directory, os.path.abspath(repo_path))
        if not directory:
            raise click.BadParameter("Invalid import directory", param_hint="directory")
        if is_windows:
            directory = directory.replace('\\', '/')  # git paths use / as a delimiter
    else:
        directory = source_table

    importer = structure.DatasetStructure.importer(directory, version=version)
    params = json.loads(os.environ.get("SNO_IMPORT_OPTIONS", None) or "{}")
    if params:
        click.echo(f"Import parameters: {params}")
    if method == "slow":
        importer.import_table(repo, source_loader, **params)
    else:
        importer.fast_import_table(repo, source_loader, **params)

    rs = structure.RepositoryStructure(repo)
    if rs.working_copy:
        # Update working copy with new dataset
        dataset = rs[directory]
        rs.working_copy.write_full(rs.head_commit, dataset)


@click.command()
@click.pass_context
@click.option(
    "--import",
    "import_from",
    type=ImportPath(),
    help='Import from data: "FORMAT:PATH:TABLE" eg. "GPKG:my.gpkg:my_table"',
)
@click.option(
    "--checkout/--no-checkout",
    "do_checkout",
    is_flag=True,
    default=True,
    help="Whether to checkout a working copy in the repository",
)
@click.argument(
    "directory", type=click.Path(writable=True, file_okay=False), required=False
)
def init(ctx, import_from, do_checkout, directory):
    """
    Initialise a new repository and optionally import data

    DIRECTORY must be empty. Defaults to the current directory.

    To show available tables in the import data, use
    $ sno init --import=GPKG:my.gpkg
    """

    if import_from:
        check_git_user(repo=None)

        import_prefix, import_path, import_table = import_from
        source_klass = globals()[f"Import{import_prefix}"]
        source_loader = source_klass(source=import_path, table=import_table)

        try:
            source_loader.check()
        except ValueError as e:
            raise click.BadParameter(str(e), param_hint="import_from") from e

        if not import_table:
            available_tables = source_loader.list_tables()

            # print a list of the GeoPackage tables
            click.secho(f"GeoPackage tables in '{Path(import_path).name}':", bold=True)
            for t_label in available_tables.values():
                click.echo(t_label)

            if sys.stdout.isatty():
                t_choices = click.Choice(choices=available_tables.keys())
                import_table = click.prompt(
                    "Please select a table to import",
                    type=t_choices,
                    show_choices=False,
                )

                # re-init & re-check
                source_loader = source_klass(source=import_path, table=import_table,)
                source_loader.check()
            else:
                click.secho(
                    f'\nSpecify a table to import from via "{import_prefix}:{import_path}:MYTABLE"',
                    fg="yellow",
                )
                ctx.exit(1)

    if directory is None:
        directory = os.curdir
    elif not Path(directory).exists():
        Path(directory).mkdir(parents=True)

    repo_path = Path(directory).resolve()
    if any(repo_path.iterdir()):
        raise click.BadParameter(f'"{repo_path}" isn\'t empty', param_hint="directory")

    # Create the repository
    repo = pygit2.init_repository(str(repo_path), bare=True)

    if import_from:
        importer = structure.DatasetStructure.importer(import_table)
        importer.import_table(repo, source_loader)

        if do_checkout:
            # Checkout a working copy
            wc_path = repo_path / f"{repo_path.stem}.gpkg"

            click.echo(f"Checkout {import_table} to {wc_path} as GPKG ...")

            checkout.checkout_new(
                repo_structure=structure.RepositoryStructure(repo),
                path=wc_path.name,
                commit=repo.head.peel(pygit2.Commit),
            )
    else:
        click.echo(
            f"Created an empty repository at {repo_path} — import some data with `sno import`"
        )<|MERGE_RESOLUTION|>--- conflicted
+++ resolved
@@ -73,14 +73,10 @@
             self.fail(f'expecting a prefix (eg. "GPKG:my.gpkg")')
         prefix, value = value.split(":", 1)
 
-<<<<<<< HEAD
         # need to deal with "GPKG:D:\foo\bar.gpkg:table"
         search_from = 2 if is_windows else 0
 
-        if ':' not in value[search_from:]:
-=======
-        if ":" not in value:
->>>>>>> c9b38bc4
+        if ":" not in value[search_from:]:
             if self.suffix_required:
                 self.fail(f'expecting a suffix (eg. "GPKG:my.gpkg:mytable")')
             else:
@@ -343,7 +339,7 @@
         if not directory:
             raise click.BadParameter("Invalid import directory", param_hint="directory")
         if is_windows:
-            directory = directory.replace('\\', '/')  # git paths use / as a delimiter
+            directory = directory.replace("\\", "/")  # git paths use / as a delimiter
     else:
         directory = source_table
 
