#!/usr/bin/env python3
import logging
import os
import subprocess
import sys
from pathlib import Path

import certifi
import click
import pygit2

from . import is_windows
from . import core  # noqa
from . import (
    checkout,
    clone,
    commit,
    diff,
    init,
    fsck,
    merge,
    pull,
    status,
    query,
    upgrade,
)
from .context import Context


def print_version(ctx, param, value):
    if not value or ctx.resilient_parsing:
        return

    import apsw
    import osgeo
    import rtree

    import sno

    with open(os.path.join(os.path.split(sno.__file__)[0], "VERSION")) as version_file:
        version = version_file.read().strip()

    click.echo(f"Sno v{version}, Copyright (c) Sno Contributors")

    git_version = (
        subprocess.check_output(["git", "--version"])
        .decode("ascii")
        .strip()
        .split()[-1]
    )

    sidx_version = rtree.index.__c_api_version__.decode("ascii")

    db = apsw.Connection(":memory:")
    dbcur = db.cursor()
    db.enableloadextension(True)
    dbcur.execute("SELECT load_extension(?)", (sno.spatialite_path,))
    spatialite_version = dbcur.execute("SELECT spatialite_version();").fetchone()[0]

<<<<<<< HEAD
    click.echo((
        f"» GDAL v{osgeo._gdal.__version__}\n"
        f"» PyGit2 v{pygit2.__version__}; "
        f"Libgit2 v{pygit2.LIBGIT2_VERSION}; "
        f"Git v{git_version}\n"
        f"» APSW v{apsw.apswversion()}; "
        f"SQLite v{apsw.sqlitelibversion()}; "
        f"SpatiaLite v{spatialite_version}\n"
        f"» SpatialIndex v{sidx_version}"
    ))
=======
    click.echo(
        (
            f"≫ GDAL v{osgeo._gdal.__version__}\n"
            f"≫ PyGit2 v{pygit2.__version__}; "
            f"Libgit2 v{pygit2.LIBGIT2_VERSION}; "
            f"Git v{git_version}\n"
            f"≫ APSW v{apsw.apswversion()}; "
            f"SQLite v{apsw.sqlitelibversion()}; "
            f"SpatiaLite v{spatialite_version}\n"
            f"≫ SpatialIndex v{sidx_version}"
        )
    )
>>>>>>> c9b38bc4

    ctx.exit()


@click.group()
@click.option(
    "-C",
    "--repo",
    "repo_dir",
    type=click.Path(file_okay=False, dir_okay=True),
    default=None,
    metavar="PATH",
)
@click.option(
    "--version",
    is_flag=True,
    callback=print_version,
    expose_value=False,
    is_eager=True,
    help="Show version information and exit.",
)
@click.option("-v", "--verbose", count=True, help="Repeat for more verbosity")
@click.pass_context
def cli(ctx, repo_dir, verbose):
    ctx.ensure_object(Context)
    if repo_dir:
        ctx.obj.repo_path = repo_dir

    # default == WARNING; -v == INFO; -vv == DEBUG
    log_level = logging.WARNING - min(10 * verbose, 20)
    logging.basicConfig(level=log_level)


# Commands from modules:
cli.add_command(checkout.checkout)
cli.add_command(checkout.restore)
cli.add_command(checkout.switch)
cli.add_command(checkout.workingcopy_set_path)
cli.add_command(clone.clone)
cli.add_command(commit.commit)
cli.add_command(diff.diff)
cli.add_command(fsck.fsck)
cli.add_command(init.import_gpkg)
cli.add_command(init.import_table)
cli.add_command(init.init)
cli.add_command(merge.merge)
cli.add_command(pull.pull)
cli.add_command(status.status)
cli.add_command(query.query)
cli.add_command(upgrade.upgrade)


# aliases/shortcuts


@cli.command()
@click.pass_context
def show(ctx):
    """ Show the current commit """
    ctx.invoke(log, args=["-1"])


@cli.command()
@click.pass_context
def reset(ctx):
    """ Discard changes made in the working copy (ie. reset to HEAD """
    ctx.invoke(checkout.checkout, force=True, refish="HEAD")


# straight process-replace commands


def _execvp(cmd, args):
    if "_SNO_NO_EXEC" in os.environ:
        # used in testing. This is pretty hackzy
        p = subprocess.run([cmd] + args[1:], capture_output=True, encoding="utf-8")
        sys.stdout.write(p.stdout)
        sys.stderr.write(p.stderr)
        sys.exit(p.returncode)
    elif is_windows:
        p = subprocess.run([cmd] + args[1:])
        sys.exit(p.returncode)
    else:  # Posix
        os.execvp(cmd, args)


@cli.command(context_settings=dict(ignore_unknown_options=True))
@click.pass_context
@click.argument("args", nargs=-1, type=click.UNPROCESSED)
def log(ctx, args):
    """ Show commit logs """
    repo_path = ctx.obj.repo_path
    repo = ctx.obj.repo

    _execvp("git", ["git", "-C", str(repo_path), "log"] + list(args))


@cli.command(context_settings=dict(ignore_unknown_options=True))
@click.pass_context
@click.argument("args", nargs=-1, type=click.UNPROCESSED)
def push(ctx, args):
    """ Update remote refs along with associated objects """
    repo_path = ctx.obj.repo_path
    repo = ctx.obj.repo

    _execvp("git", ["git", "-C", str(repo_path), "push"] + list(args))


@cli.command(context_settings=dict(ignore_unknown_options=True))
@click.pass_context
@click.argument("args", nargs=-1, type=click.UNPROCESSED)
def fetch(ctx, args):
    """ Download objects and refs from another repository """
    repo_path = ctx.obj.repo_path
    repo = ctx.obj.repo

    _execvp("git", ["git", "-C", str(repo_path), "fetch"] + list(args))


@cli.command(context_settings=dict(ignore_unknown_options=True))
@click.pass_context
@click.argument("args", nargs=-1, type=click.UNPROCESSED)
def branch(ctx, args):
    """ List, create, or delete branches """
    repo_path = ctx.obj.repo_path
    repo = ctx.obj.repo

    # git's branch protection behaviour doesn't apply if it's a bare repository
    # attempt to apply it here.
    sargs = set(args)
    if sargs & {"-d", "--delete", "-D"}:
        branch = repo.head.shorthand
        if branch in sargs:
            raise click.ClickException(
                f"Cannot delete the branch '{branch}' which you are currently on."
            )

    _execvp("git", ["git", "-C", str(repo_path), "branch"] + list(args))


@cli.command(context_settings=dict(ignore_unknown_options=True))
@click.pass_context
@click.argument("args", nargs=-1, type=click.UNPROCESSED)
def remote(ctx, args):
    """ Manage set of tracked repositories """
    repo_path = ctx.obj.repo_path
    repo = ctx.obj.repo

    _execvp("git", ["git", "-C", str(repo_path), "remote"] + list(args))


@cli.command(context_settings=dict(ignore_unknown_options=True))
@click.pass_context
@click.argument("args", nargs=-1, type=click.UNPROCESSED)
def tag(ctx, args):
    """ Create, list, delete or verify a tag object signed with GPG """
    repo_path = ctx.obj.repo_path
    repo = ctx.obj.repo

    _execvp("git", ["git", "-C", str(repo_path), "tag"] + list(args))


@cli.command(context_settings=dict(ignore_unknown_options=True))
@click.pass_context
@click.argument("args", nargs=-1, type=click.UNPROCESSED)
def config(ctx, args):
    """ Get and set repository or global options """
    repo_path = ctx.obj.repo_path
    params = ["git", "config"]
    if ctx.obj.has_repo_path:
        params[1:1] = ["-C", str(repo_path)]
    _execvp("git", params + list(args))


if __name__ == "__main__":
    cli()<|MERGE_RESOLUTION|>--- conflicted
+++ resolved
@@ -57,31 +57,18 @@
     dbcur.execute("SELECT load_extension(?)", (sno.spatialite_path,))
     spatialite_version = dbcur.execute("SELECT spatialite_version();").fetchone()[0]
 
-<<<<<<< HEAD
-    click.echo((
-        f"» GDAL v{osgeo._gdal.__version__}\n"
-        f"» PyGit2 v{pygit2.__version__}; "
-        f"Libgit2 v{pygit2.LIBGIT2_VERSION}; "
-        f"Git v{git_version}\n"
-        f"» APSW v{apsw.apswversion()}; "
-        f"SQLite v{apsw.sqlitelibversion()}; "
-        f"SpatiaLite v{spatialite_version}\n"
-        f"» SpatialIndex v{sidx_version}"
-    ))
-=======
     click.echo(
         (
-            f"≫ GDAL v{osgeo._gdal.__version__}\n"
-            f"≫ PyGit2 v{pygit2.__version__}; "
+            f"» GDAL v{osgeo._gdal.__version__}\n"
+            f"» PyGit2 v{pygit2.__version__}; "
             f"Libgit2 v{pygit2.LIBGIT2_VERSION}; "
             f"Git v{git_version}\n"
-            f"≫ APSW v{apsw.apswversion()}; "
+            f"» APSW v{apsw.apswversion()}; "
             f"SQLite v{apsw.sqlitelibversion()}; "
             f"SpatiaLite v{spatialite_version}\n"
-            f"≫ SpatialIndex v{sidx_version}"
+            f"» SpatialIndex v{sidx_version}"
         )
     )
->>>>>>> c9b38bc4
 
     ctx.exit()
 
