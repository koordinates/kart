import os
import re
import subprocess

import click
import pygit2

import pytest

from sno.core import walk_tree, check_git_user


def test_walk_tree_1(data_archive):
    with data_archive("points"):
        r = pygit2.Repository(".")
        root_tree = r.head.peel(pygit2.Tree)

        for i, (tree, path, dirs, blobs) in enumerate(walk_tree(root_tree, "root")):
            # print(tree, path, dirs, blobs)
            if i == 0:
                assert path == "root"
                assert tree == root_tree
                assert dirs == ["nz_pa_points_topo_150k"]
                assert blobs == []
            elif i == 1:
                assert path == '/'.join(["root", "nz_pa_points_topo_150k"])
                assert tree == (root_tree / "nz_pa_points_topo_150k")
                assert dirs == [
                    ".sno-table",
                ]
                assert blobs == []
            elif i == 2:
                assert path == '/'.join(["root", "nz_pa_points_topo_150k", ".sno-table"])
                assert tree == (root_tree / "nz_pa_points_topo_150k" / ".sno-table")
                assert set(dirs) == set(["meta"] + [f"{x:02x}" for x in range(256)])
                assert blobs == []
            elif i == 4:
<<<<<<< HEAD
                assert path == '/'.join(["root", "nz_pa_points_topo_150k", ".sno-table", "00", "0e"])
                assert tree == (root_tree / "nz_pa_points_topo_150k" / ".sno-table" / "00" / "0e")
=======
                assert path == "root/nz_pa_points_topo_150k/.sno-table/00/0e"
                assert tree == (
                    root_tree / "nz_pa_points_topo_150k" / ".sno-table" / "00" / "0e"
                )
>>>>>>> c9b38bc4
                assert dirs == []
                assert blobs == ["zQZR"]

        o = subprocess.check_output(["git", "ls-tree", "-r", "-d", "HEAD"])
        count = len(o.splitlines())
        assert i == count


def test_walk_tree_2(data_archive):
    with data_archive("points"):
        r = pygit2.Repository(".")
        root_tree = r.head.peel(pygit2.Tree)

        path_list = []
        for i, (tree, path, dirs, blobs) in enumerate(walk_tree(root_tree, "")):
            # print(tree, path, dirs, blobs)
            if i == 0:
                assert tree == root_tree
                assert path == ""
                assert dirs == ["nz_pa_points_topo_150k"]
                assert blobs == []
            elif i == 2:
                assert tree == (root_tree / "nz_pa_points_topo_150k" / ".sno-table")
                assert path == '/'.join(["nz_pa_points_topo_150k", ".sno-table"])
                assert "meta" in dirs
                assert blobs == []

                # prune the walks after this
                dirs[:] = ["meta"]
            elif i == 3:
<<<<<<< HEAD
                assert tree == (root_tree / "nz_pa_points_topo_150k" / ".sno-table" / "meta")
                assert path == '/'.join(["nz_pa_points_topo_150k", ".sno-table", "meta"])
                assert dirs == ['fields']
                assert blobs == ['gpkg_contents', 'gpkg_geometry_columns', 'gpkg_metadata', 'gpkg_metadata_reference', 'gpkg_spatial_ref_sys', 'primary_key', 'sqlite_table_info', 'version']
=======
                assert tree == (
                    root_tree / "nz_pa_points_topo_150k" / ".sno-table" / "meta"
                )
                assert path == "nz_pa_points_topo_150k/.sno-table/meta"
                assert dirs == ["fields"]
                assert blobs == [
                    "gpkg_contents",
                    "gpkg_geometry_columns",
                    "gpkg_metadata",
                    "gpkg_metadata_reference",
                    "gpkg_spatial_ref_sys",
                    "primary_key",
                    "sqlite_table_info",
                    "version",
                ]
>>>>>>> c9b38bc4

            path_list.append(path)
            path_list += ['/'.join([path, b]) for b in blobs]

        o = subprocess.check_output(
            [
                "git",
                "ls-tree",
                "-r",
                "-t",
                "HEAD",
                "nz_pa_points_topo_150k/.sno-table/meta",
            ]
        )
        git_paths = [""] + [
            m
            for m in re.findall(
                r"^\d{6} (?:blob|tree) [0-9a-f]{40}\t(.+)$",
                o.decode("utf-8"),
                re.MULTILINE,
            )
        ]
        assert set(path_list) == set(git_paths)


def test_walk_tree_3(data_archive):
    with data_archive("points"):
        r = pygit2.Repository(".")
        root_tree = r.head.peel(pygit2.Tree)

        for i, (tree, path, dirs, blobs) in enumerate(
            walk_tree(root_tree, "root", topdown=False)
        ):
            print(i, tree, path, dirs, blobs)
            if i == 0:
<<<<<<< HEAD
                assert path == '/'.join(["root", "nz_pa_points_topo_150k", ".sno-table", "00", "0e"])
                assert tree == (root_tree / "nz_pa_points_topo_150k" / ".sno-table" / "00" / "0e")
=======
                assert path == "root/nz_pa_points_topo_150k/.sno-table/00/0e"
                assert tree == (
                    root_tree / "nz_pa_points_topo_150k" / ".sno-table" / "00" / "0e"
                )
>>>>>>> c9b38bc4
                assert dirs == []
                assert blobs == ["zQZR"]
            elif i == 13:
<<<<<<< HEAD
                assert path == '/'.join(["root", "nz_pa_points_topo_150k", ".sno-table", "00"])
                assert tree == (root_tree / "nz_pa_points_topo_150k" / ".sno-table" / "00")
                assert dirs == ['0e', '22', '28', '68', '7c', '87', 'a5', 'cb', 'e1', 'e4', 'f1', 'f7', 'fb']
                assert blobs == []
            elif i == 14:
                assert path == '/'.join(["root", "nz_pa_points_topo_150k", ".sno-table", "01", "00"])
                assert tree == (root_tree / "nz_pa_points_topo_150k" / ".sno-table" / "01" / "00")
=======
                assert path == "root/nz_pa_points_topo_150k/.sno-table/00"
                assert tree == (
                    root_tree / "nz_pa_points_topo_150k" / ".sno-table" / "00"
                )
                assert dirs == [
                    "0e",
                    "22",
                    "28",
                    "68",
                    "7c",
                    "87",
                    "a5",
                    "cb",
                    "e1",
                    "e4",
                    "f1",
                    "f7",
                    "fb",
                ]
                assert blobs == []
            elif i == 14:
                assert path == "root/nz_pa_points_topo_150k/.sno-table/01/00"
                assert tree == (
                    root_tree / "nz_pa_points_topo_150k" / ".sno-table" / "01" / "00"
                )
>>>>>>> c9b38bc4
                assert dirs == []
                assert blobs == ["zQbL"]
            elif i == 22:
<<<<<<< HEAD
                assert path == '/'.join(["root", "nz_pa_points_topo_150k", ".sno-table", "02", "58"])
                assert tree == (root_tree / "nz_pa_points_topo_150k" / ".sno-table" / "02" / "58")
=======
                assert path == "root/nz_pa_points_topo_150k/.sno-table/02/58"
                assert tree == (
                    root_tree / "nz_pa_points_topo_150k" / ".sno-table" / "02" / "58"
                )
>>>>>>> c9b38bc4
                assert dirs == []
                assert blobs == ["zQX5", "zQee"]

        o = subprocess.check_output(["git", "ls-tree", "-r", "-d", "HEAD"])
        count = len(o.splitlines())
        assert i == count


def test_check_user_config(git_user_config, monkeypatch, data_archive, tmp_path):
    # this is set by the global git_user_config fixture
    u_email, u_name = check_git_user(repo=None)
    assert u_email == git_user_config[0]
    assert u_name == git_user_config[1]

    # clear home
    monkeypatch.setenv("HOME", str(tmp_path))
    prev_home = pygit2.option(
        pygit2.GIT_OPT_GET_SEARCH_PATH, pygit2.GIT_CONFIG_LEVEL_GLOBAL
    )
    try:
        pygit2.option(
            pygit2.GIT_OPT_SET_SEARCH_PATH,
            pygit2.GIT_CONFIG_LEVEL_GLOBAL,
            str(tmp_path),
        )

        with data_archive("points"):
            r = pygit2.Repository(".")
            with pytest.raises(click.ClickException) as e:
                check_git_user(repo=r)
            assert "Please tell me who you are" in str(e)

            subprocess.run(["git", "config", "user.name", "Alice"])
            subprocess.run(["git", "config", "user.email", "alice@example.com"])

            check_git_user(repo=r)

        with pytest.raises(click.ClickException) as e:
            check_git_user(repo=None)
        assert "Please tell me who you are" in str(e)
    finally:
        pygit2.option(
            pygit2.GIT_OPT_SET_SEARCH_PATH, pygit2.GIT_CONFIG_LEVEL_GLOBAL, prev_home
        )<|MERGE_RESOLUTION|>--- conflicted
+++ resolved
@@ -23,27 +23,26 @@
                 assert dirs == ["nz_pa_points_topo_150k"]
                 assert blobs == []
             elif i == 1:
-                assert path == '/'.join(["root", "nz_pa_points_topo_150k"])
+                assert path == "/".join(["root", "nz_pa_points_topo_150k"])
                 assert tree == (root_tree / "nz_pa_points_topo_150k")
                 assert dirs == [
                     ".sno-table",
                 ]
                 assert blobs == []
             elif i == 2:
-                assert path == '/'.join(["root", "nz_pa_points_topo_150k", ".sno-table"])
+                assert path == "/".join(
+                    ["root", "nz_pa_points_topo_150k", ".sno-table"]
+                )
                 assert tree == (root_tree / "nz_pa_points_topo_150k" / ".sno-table")
                 assert set(dirs) == set(["meta"] + [f"{x:02x}" for x in range(256)])
                 assert blobs == []
             elif i == 4:
-<<<<<<< HEAD
-                assert path == '/'.join(["root", "nz_pa_points_topo_150k", ".sno-table", "00", "0e"])
-                assert tree == (root_tree / "nz_pa_points_topo_150k" / ".sno-table" / "00" / "0e")
-=======
-                assert path == "root/nz_pa_points_topo_150k/.sno-table/00/0e"
+                assert path == "/".join(
+                    ["root", "nz_pa_points_topo_150k", ".sno-table", "00", "0e"]
+                )
                 assert tree == (
                     root_tree / "nz_pa_points_topo_150k" / ".sno-table" / "00" / "0e"
                 )
->>>>>>> c9b38bc4
                 assert dirs == []
                 assert blobs == ["zQZR"]
 
@@ -67,23 +66,19 @@
                 assert blobs == []
             elif i == 2:
                 assert tree == (root_tree / "nz_pa_points_topo_150k" / ".sno-table")
-                assert path == '/'.join(["nz_pa_points_topo_150k", ".sno-table"])
+                assert path == "/".join(["nz_pa_points_topo_150k", ".sno-table"])
                 assert "meta" in dirs
                 assert blobs == []
 
                 # prune the walks after this
                 dirs[:] = ["meta"]
             elif i == 3:
-<<<<<<< HEAD
-                assert tree == (root_tree / "nz_pa_points_topo_150k" / ".sno-table" / "meta")
-                assert path == '/'.join(["nz_pa_points_topo_150k", ".sno-table", "meta"])
-                assert dirs == ['fields']
-                assert blobs == ['gpkg_contents', 'gpkg_geometry_columns', 'gpkg_metadata', 'gpkg_metadata_reference', 'gpkg_spatial_ref_sys', 'primary_key', 'sqlite_table_info', 'version']
-=======
                 assert tree == (
                     root_tree / "nz_pa_points_topo_150k" / ".sno-table" / "meta"
                 )
-                assert path == "nz_pa_points_topo_150k/.sno-table/meta"
+                assert path == "/".join(
+                    ["nz_pa_points_topo_150k", ".sno-table", "meta"]
+                )
                 assert dirs == ["fields"]
                 assert blobs == [
                     "gpkg_contents",
@@ -95,10 +90,9 @@
                     "sqlite_table_info",
                     "version",
                 ]
->>>>>>> c9b38bc4
 
             path_list.append(path)
-            path_list += ['/'.join([path, b]) for b in blobs]
+            path_list += ["/".join([path, b]) for b in blobs]
 
         o = subprocess.check_output(
             [
@@ -131,28 +125,18 @@
         ):
             print(i, tree, path, dirs, blobs)
             if i == 0:
-<<<<<<< HEAD
-                assert path == '/'.join(["root", "nz_pa_points_topo_150k", ".sno-table", "00", "0e"])
-                assert tree == (root_tree / "nz_pa_points_topo_150k" / ".sno-table" / "00" / "0e")
-=======
-                assert path == "root/nz_pa_points_topo_150k/.sno-table/00/0e"
+                assert path == "/".join(
+                    ["root", "nz_pa_points_topo_150k", ".sno-table", "00", "0e"]
+                )
                 assert tree == (
                     root_tree / "nz_pa_points_topo_150k" / ".sno-table" / "00" / "0e"
                 )
->>>>>>> c9b38bc4
                 assert dirs == []
                 assert blobs == ["zQZR"]
             elif i == 13:
-<<<<<<< HEAD
-                assert path == '/'.join(["root", "nz_pa_points_topo_150k", ".sno-table", "00"])
-                assert tree == (root_tree / "nz_pa_points_topo_150k" / ".sno-table" / "00")
-                assert dirs == ['0e', '22', '28', '68', '7c', '87', 'a5', 'cb', 'e1', 'e4', 'f1', 'f7', 'fb']
-                assert blobs == []
-            elif i == 14:
-                assert path == '/'.join(["root", "nz_pa_points_topo_150k", ".sno-table", "01", "00"])
-                assert tree == (root_tree / "nz_pa_points_topo_150k" / ".sno-table" / "01" / "00")
-=======
-                assert path == "root/nz_pa_points_topo_150k/.sno-table/00"
+                assert path == "/".join(
+                    ["root", "nz_pa_points_topo_150k", ".sno-table", "00"]
+                )
                 assert tree == (
                     root_tree / "nz_pa_points_topo_150k" / ".sno-table" / "00"
                 )
@@ -173,23 +157,21 @@
                 ]
                 assert blobs == []
             elif i == 14:
-                assert path == "root/nz_pa_points_topo_150k/.sno-table/01/00"
+                assert path == "/".join(
+                    ["root", "nz_pa_points_topo_150k", ".sno-table", "01", "00"]
+                )
                 assert tree == (
                     root_tree / "nz_pa_points_topo_150k" / ".sno-table" / "01" / "00"
                 )
->>>>>>> c9b38bc4
                 assert dirs == []
                 assert blobs == ["zQbL"]
             elif i == 22:
-<<<<<<< HEAD
-                assert path == '/'.join(["root", "nz_pa_points_topo_150k", ".sno-table", "02", "58"])
-                assert tree == (root_tree / "nz_pa_points_topo_150k" / ".sno-table" / "02" / "58")
-=======
-                assert path == "root/nz_pa_points_topo_150k/.sno-table/02/58"
+                assert path == "/".join(
+                    ["root", "nz_pa_points_topo_150k", ".sno-table", "02", "58"]
+                )
                 assert tree == (
                     root_tree / "nz_pa_points_topo_150k" / ".sno-table" / "02" / "58"
                 )
->>>>>>> c9b38bc4
                 assert dirs == []
                 assert blobs == ["zQX5", "zQee"]
 
