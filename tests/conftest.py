--- conflicted
+++ resolved
@@ -184,7 +184,7 @@
                 if force_new:
                     L.info("force_new is set, deleting existing WC: %s", wc_path)
                     del rs.working_copy
-                    assert not hasattr(rs, '_working_copy')
+                    assert not hasattr(rs, "_working_copy")
                     del wc_path
 
             if not rs.working_copy:
@@ -277,14 +277,7 @@
         dbcur = db.cursor()
         dbcur.execute("PRAGMA foreign_keys = ON;")
         db.enableloadextension(True)
-<<<<<<< HEAD
         dbcur.execute("SELECT load_extension(?)", (spatialite_path,))
-=======
-        dbcur.execute(
-            "SELECT load_extension(?)",
-            (str(Path(sys.prefix) / "lib" / "mod_spatialite"),),
-        )
->>>>>>> c9b38bc4
         dbcur.execute("SELECT EnableGpkgMode();")
         return db
 
