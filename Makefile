.DEFAULT_GOAL := all

PY_VERSION ?= 3.7
PY_ID ?= cp37-cp37m

ifeq ($(OS),Windows_NT)
	$(error "On Windows, run `nmake /f makefile.vc` instead.")
else
	PLATFORM := $(shell uname -s)
endif

DOCKER_TAG = sno:latest
DOCKER_BUILD_ARGs = --pull

# Python binaries like python, pip in the venv will take precedence.
VIRTUAL_ENV ?= venv
SHELL = /bin/bash  # required for PATH to work

export PREFIX ?= /usr/local

# Python dependencies via pip-compile
BASE_PIP_COMPILE_CMD = CUSTOM_COMPILE_COMMAND="make py-requirements" pip-compile -v --annotate --no-index --no-emit-trusted-host
PIP_COMPILE_CMD ?= $(BASE_PIP_COMPILE_CMD)
PY_REQS = requirements.txt requirements/test.txt requirements/dev.txt

# Native library dependencies
ifeq ($(PLATFORM),Darwin)
	LIBSUFFIX = dylib
	PY3 ?= $(realpath /Library/Frameworks/Python.framework/Versions/$(PY_VERSION)/bin/python$(PY_VERSION))
else
	LIBSUFFIX = so
endif
export PY3 := $(or $(PY3),python$(PY_VERSION))
PY_SITEPACKAGES = lib/python$(PY_VERSION)/site-packages

# use ccache if available
export PATH := $(abspath $(VIRTUAL_ENV)/bin):$(PATH)

# Create virtualenv
$(VIRTUAL_ENV):
	$(PY3) -m venv $@

.PHONY: py-venv-upgrade
py-venv-upgrade: | $(VIRTUAL_ENV)
	$(PY3) -m venv $(VIRTUAL_ENV) --upgrade
	rm requirements/.*.installed

# Python dependency compilation/resolution

.PHONY: py-requirements
py-requirements: $(py-install-tools)
	touch requirements/*.in
	@$(MAKE) $(PY_REQS) py-license-check

.PHONY: py-requirements-upgrade
py-requirements-upgrade: export PIP_COMPILE_CMD=$(BASE_PIP_COMPILE_CMD) --upgrade
py-requirements-upgrade: py-requirements

requirements.txt: requirements/requirements.in requirements/licenses.ini
requirements/test.txt: requirements/test.in requirements.txt
requirements/dev.txt: requirements/dev.in requirements.txt requirements/test.txt

requirement%.txt requirements/%.txt:
	$(MAKE) $(py-install-tools) $(vendor-install)
	$(PIP_COMPILE_CMD) --output-file $@ $<
#   Comment out pygit2, because we install manually afterwards
	sed -E -i.~bak -e 's/^(pygit2=)/\#\1/' $@
	$(RM) $@.~bak

# Python dependency license checking
.PHONY: py-license-check
py-license-check: py-deps $(py-install-tools) requirements/licenses.ini
	liccheck -l CAUTIOUS -s requirements/licenses.ini -r requirements.txt

# Python dependency installation

py-install-main = $(VIRTUAL_ENV)/.requirements.installed
py-install-dev = $(VIRTUAL_ENV)/.dev.installed
py-install-test = $(VIRTUAL_ENV)/.test.installed
py-install-tools = $(VIRTUAL_ENV)/.tools.installed

$(PY_REQS) $(py-install-main): export SPATIALINDEX_C_LIBRARY:=$(abspath $(VIRTUAL_ENV)/lib/libspatialindex_c.$(LIBSUFFIX))

$(py-install-main): requirements.txt $(vendor-install)
$(py-install-test): requirements/test.txt $(py-install-main)
$(py-install-dev): requirements/dev.txt $(py-install-main) $(py-install-test)

$(VIRTUAL_ENV)/.%.installed: | $(VIRTUAL_ENV)
	pip install --no-deps -r $<
	touch $@

$(py-install-tools): | $(VIRTUAL_ENV)
# Pin PyInstaller, upgrading isn't trivial

# For Linux we actually use PyInstaller 3.5: https://github.com/pyinstaller/pyinstaller/issues/4674
# See platforms/linux/pyinstaller.sh

# Fix PyInstaller 3.6 setup.cfg: https://github.com/pyinstaller/pyinstaller/issues/4609
ifeq ($(PLATFORM),Darwin)
	pip install macholib>=1.8
else ifeq ($(PLATFORM),Windows)
<<<<<<< HEAD
	pip install pefile>=2017.8.1 pywin32-ctypes>=0.2.0 pipwins
=======
	pip install pefile>=2017.8.1 pywin32-ctypes>=0.2.0
>>>>>>> e0ca4411
endif

	pip install \
		pip-tools \
		liccheck \
		pipdeptree \
		pyinstaller==3.6.* \
		$(WHEELTOOL)

	touch $@

.PHONY: py-tools
py-tools: $(py-install-tools)

# Vendor Dependencies

vendor-archive = vendor/dist/vendor-$(PLATFORM).tar.gz

$(vendor-archive):
	$(MAKE) -C vendor all

vendor-install := $(VIRTUAL_ENV)/.vendor-install

$(vendor-install): $(vendor-archive) | $(VIRTUAL_ENV)
	-$(RM) -r vendor/dist/wheelhouse
	tar xvzf $(vendor-archive) -C vendor/dist wheelhouse/
	pip install --force-reinstall --no-deps vendor/dist/wheelhouse/GDAL-*.whl
	pip install --force-reinstall --no-deps vendor/dist/wheelhouse/pygit2-*.whl
	tar xzf $(vendor-archive) -C $(VIRTUAL_ENV) --strip-components=1 env/
	touch $@

.PHONY: vendor-install
vendor-install:
	-$(RM) $(vendor-install)
	$(MAKE) $(vendor-install)

# Install Python (just release) dependencies
.PHONY: py-deps
py-deps: $(vendor-install) $(py-install-main) | $(VIRTUAL_ENV)

# Install Python (development & release) py-deps
.PHONY: py-deps-dev
py-deps-dev: py-deps $(py-install-dev) $(py-install-tools)

# App code
sno-app-release = $(VIRTUAL_ENV)/$(PY_SITEPACKAGES)/sno
sno-app-dev = $(VIRTUAL_ENV)/$(PY_SITEPACKAGES)/sno.egg-link
sno-app-any = $(VIRTUAL_ENV)/bin/sno

$(sno-app-release): py-deps setup.py sno | $(VIRTUAL_ENV)
	-$(RM) dist/*
	python3 setup.py sdist
	pip install --force-reinstall --no-deps dist/*.tar.gz

$(sno-app-dev): py-deps-dev setup.py | $(VIRTUAL_ENV)
	pip install --force-reinstall --no-deps -e .

$(sno-app-any):
	$(MAKE) $(sno-app-release)

.PHONY: release
release: $(sno-app-release)

.PHONY: dev
dev: $(sno-app-dev)

# Top-level targets
.PHONY: all
all: dev

.PHONY: install
install: | $(sno-app-any)
	ln -sf $(realpath $(VIRTUAL_ENV)/bin/sno) $(PREFIX)/bin/sno

# Docker Image

.PHONY: docker
docker:
	DOCKER_BUILDKIT=1 docker build $(DOCKER_BUILD_ARGS) --progress=plain -t $(DOCKER_TAG) .

# CI Tests via Docker

TEST_CLEANUP = find sno tests -name '__pycache__' -print0 | xargs -r0t -- rm -rf

.PHONY: test-cleanup
test-clean:
	-$(RM) -r .pytest_* .coverage coverage test-results
	$(TEST_CLEANUP)

.PHONY: docker-ci-test
docker-ci-test: test-clean
	docker run --rm -it \
		--volume $(PWD):/src:delegated \
		--workdir /src \
		--tmpfs /tmp \
		--user root \
		$(DOCKER_TAG) \
		/src/.buildkite/run-tests.sh \
	&& $(TEST_CLEANUP) \
	|| (R=$$?; $(TEST_CLEANUP) && exit $$R)

.PHONY: ci-test
ci-test:
	pytest \
		--verbose \
		-p no:sugar \
		--cov-report term \
		--cov-report html:test-results/coverage/ \
		--junit-xml=test-results/junit.xml

.PHONY: test
test: $(py-install-test)
	pytest -v --cov-report term --cov-report html:coverage

# Cleanup

.PHONY: clean
clean: test-clean
	$(RM) $(PREFIX)/bin/sno
	$(RM) -r $(VIRTUAL_ENV)

.PHONY: cleaner
cleaner: clean
	-$(MAKE) -C vendor clean clean-configure
	-$(MAKE) -C platforms clean

.PHONY: cleanest
cleanest: cleaner
	-$(MAKE) -C vendor cleaner

.PHONY: clean-docker-cache
clean-docker-cache:
	-docker builder prune --filter type=exec.cachemount --force<|MERGE_RESOLUTION|>--- conflicted
+++ resolved
@@ -98,14 +98,7 @@
 # Fix PyInstaller 3.6 setup.cfg: https://github.com/pyinstaller/pyinstaller/issues/4609
 ifeq ($(PLATFORM),Darwin)
 	pip install macholib>=1.8
-else ifeq ($(PLATFORM),Windows)
-<<<<<<< HEAD
-	pip install pefile>=2017.8.1 pywin32-ctypes>=0.2.0 pipwins
-=======
-	pip install pefile>=2017.8.1 pywin32-ctypes>=0.2.0
->>>>>>> e0ca4411
 endif
-
 	pip install \
 		pip-tools \
 		liccheck \
